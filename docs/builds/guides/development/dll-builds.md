--- conflicted
+++ resolved
@@ -149,14 +149,12 @@
 		} );
 ```
 
-<<<<<<< HEAD
 ## Live implementation sample
 
 Presented below is a working sample editor using the DLL mechanism. Observer the source and then switch to the live view of the working CKEditor 5 instance.
 
 <iframe width="100%" height="600" src="//jsfiddle.net/ckeditor/mv05bweu/embedded/html,result/" allowfullscreen="allowfullscreen" allowpaymentrequest frameborder="0"></iframe>
 
-=======
 ## Localization
 
 By default, all DLL builds use the default (English) translation files. However, the editor can be localized.
@@ -218,7 +216,6 @@
 		} );
 </script>
 ```
->>>>>>> ce126ae3
 
 <!--
 
