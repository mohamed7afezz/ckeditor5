--- conflicted
+++ resolved
@@ -68,17 +68,17 @@
 
 {@link features/ckfinder **Learn how to integrate CKEditor 5 with CKFinder in your project**}.
 
-<<<<<<< HEAD
-### Simple Upload
+### Simple adapter
 
-The {@link features/simple-upload-adapter Simple Upload Adapter} enables file uploads in CKEditor 5 using the external side-server connection.
-=======
-### Base64
+The {@link features/simple-upload-adapter Simple upload adapter} allows uploading images to the server using the minimal [`XMLHttpRequest`](https://developer.mozilla.org/en-US/docs/Web/API/XMLHttpRequest) API and configuration.
+
+{@link features/simple-upload-adapter **Learn how to use the Simple upload adapter in CKEditor 5**}.
+
+### Base64 adapter
 
 The {@link features/base64-upload-adapter Base64 upload feature} converts images inserted into the editor into [Base64 strings](https://en.wikipedia.org/wiki/Base64) in the {@link builds/guides/integration/saving-data editor output}.
 
 {@link features/base64-upload-adapter **Learn how to use Base64–encoded images in CKEditor 5**}.
->>>>>>> 1baa7d74
 
 ## Implementing your own upload adapter
 
