---
category: features
---

# Image upload

Inserting images into content created with CKEditor is a very common task. CKEditor 5 introduced a totally new way of handling images, with strong focus on the end user experience. The goal is to make this an effortless and intuitive task.

In a properly configured editor, there are several ways for the end user to insert images:

* Pasting it from the clipboard.
* Dragging a file from the file system.
* Selecting it through a file system dialog.
* Selecting it from a media management tool in your application.

Excluding the last option, all other ways require the image to be uploaded to a server, which will be the one responsible for providing the image URL used by CKEditor to display the image in the document.

The image insertion, therefore, is made of a few steps, which are transparent to the end user:

1. The user inserts an image.
2. A temporary image (placeholder) is inserted.
3. The image is being uploaded.
4. The server returns the image URL.
5. The temporary image is replaced with the definitive one.

<!-- TODO [ Drawing: workflow ( User Inserts Image ) -> ( Temporary Image Inserted ) -> ( Image Uploaded ) -> ( URL Returned ) -> ( Temporary Image Replaced with Definitive ) ] -->

To make the above process possible, an image upload plugin (such as {@link module:easy-image/easyimage~EasyImage}) must be available. Such plugin will handle both the upload and URL returning steps in the above workflow.

## Responsive images

Another great feature introduced with CKEditor 5 is the ability to have responsive images in the content. With a single image upload, several optimized versions of that image are created after upload, for different size of displays. All this is totally transparent to the end user who uploaded the image.

Be sure to use image upload plugins with support for responsive images to enjoy this important additional benefit. [Easy Image](#easy-image) has support for responsive images out of the box, too.

## Easy Image

To make enabling image upload in CKEditor 5 a breeze, by default all builds include the {@link module:easy-image/easyimage~EasyImage `EasyImage` plugin}, which integrates with the Easy Image service provided by [CKEditor Cloud Services](https://ckeditor.com/ckeditor-cloud-services/). Enabling it is straightforward and the results are immediate:

1. Follow {@link @cs guides/quick-start Cloud Services - Quick start} guide to setup an account.
2. Configure CKEditor (see {@link module:cloudservices/cloudservices~CloudServicesConfig `CloudServicesConfig`}):

	```js
	ClassicEditor
		.create( document.querySelector( '#editor' ), {
			cloudServices: {
				tokenUrl: 'https://example.com/cs-token-endpoint',
				uploadUrl: 'https://your-organization-id.cke-cs.com/easyimage/upload/'
			}
		} )
		.then( ... )
		.catch( ... );
	```

This is all. At this point, image upload will be automatically enabled in your application.

<<<<<<< HEAD
### Demo

The demo below uses the {@link builds/guides/overview#classic-editor Classic editor} configured (like above) to use the Easy Image service provided by CKEditor Cloud Services:

{@snippet build-classic-source}

{@snippet features/image-upload}
=======
If you're having troubles in setting up Easy Image, please [contact us](https://ckeditor.com/contact/).
>>>>>>> aa5456eb

## What's next?

See the {@link features/image Image feature} guide to learn more about handling images in CKEditor 5.<|MERGE_RESOLUTION|>--- conflicted
+++ resolved
@@ -54,7 +54,8 @@
 
 This is all. At this point, image upload will be automatically enabled in your application.
 
-<<<<<<< HEAD
+If you're having troubles in setting up Easy Image, please [contact us](https://ckeditor.com/contact/).
+
 ### Demo
 
 The demo below uses the {@link builds/guides/overview#classic-editor Classic editor} configured (like above) to use the Easy Image service provided by CKEditor Cloud Services:
@@ -62,9 +63,6 @@
 {@snippet build-classic-source}
 
 {@snippet features/image-upload}
-=======
-If you're having troubles in setting up Easy Image, please [contact us](https://ckeditor.com/contact/).
->>>>>>> aa5456eb
 
 ## What's next?
 
