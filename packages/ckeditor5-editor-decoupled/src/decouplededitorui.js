--- conflicted
+++ resolved
@@ -64,8 +64,7 @@
 
 		view.render();
 
-<<<<<<< HEAD
-		editor.editing.view.attachDomRoot( view.editableElement );
+		editor.editing.view.attachDomRoot( view.editable.editableElement );
 
 		const editingRoot = editor.editing.view.document.getRoot();
 
@@ -80,20 +79,9 @@
 		// Set up the editable.
 		view.editable.bind( 'isFocused' ).to( editor.editing.view.document );
 
-		this.focusTracker.add( this.view.editableElement );
-=======
-		// Set up the editable.
-		const editingRoot = editor.editing.view.document.getRoot();
-		view.editable.bind( 'isReadOnly' ).to( editingRoot );
-		view.editable.bind( 'isFocused' ).to( editor.editing.view.document );
-		editor.editing.view.attachDomRoot( view.editable.editableElement );
-		view.editable.name = editingRoot.rootName;
-
 		this._editableElements.push( view.editable );
 
-		this.focusTracker.add( this.view.editable.editableElement );
-
->>>>>>> 9cbff93c
+		this.focusTracker.add( view.editable.editableElement );
 		this.view.toolbar.fillFromConfig( this._toolbarConfig.items, this.componentFactory );
 
 		enableToolbarKeyboardFocus( {
