/**
 * @license Copyright (c) 2003-2021, CKSource - Frederico Knabben. All rights reserved.
 * For licensing, see LICENSE.md or https://ckeditor.com/legal/ckeditor-oss-license
 */

/**
 * @module image/imagecaption/imagecaptionediting
 */

import { Plugin } from 'ckeditor5/src/core';
import { enablePlaceholder } from 'ckeditor5/src/engine';
import { toWidgetEditable } from 'ckeditor5/src/widget';

import ToggleImageCaptionCommand from './toggleimagecaptioncommand';
<<<<<<< HEAD

import { isBlockImage } from '../image/utils';
import { getCaptionFromImageModelElement, matchImageCaptionViewElement } from './utils';
=======
import ImageInlineEditing from '../image/imageinlineediting';
import ImageBlockEditing from '../image/imageblockediting';
import ImageUtils from '../imageutils';

import { matchImageCaptionViewElement } from './utils';
>>>>>>> 6089549a

/**
 * The image caption engine plugin. It is responsible for:
 *
 * * registering converters for the caption element,
 * * registering converters for the caption model attribute,
 * * registering the {@link module:image/imagecaption/toggleimagecaptioncommand~ToggleImageCaptionCommand `toggleImageCaption`} command.
 *
 * @extends module:core/plugin~Plugin
 */
export default class ImageCaptionEditing extends Plugin {
	/**
	 * @inheritDoc
	 */
	static get requires() {
		return [ ImageUtils ];
	}

	/**
	 * @inheritDoc
	 */
	static get pluginName() {
		return 'ImageCaptionEditing';
	}

	/**
	 * @inheritDoc
	 */
	constructor( editor ) {
		super( editor );

		/**
		 * A map that keeps saved JSONified image captions and image model elements they are
		 * associated with.
		 *
		 * To learn more about this system, see {@link #_saveCaption}.
		 *
		 * @member {WeakMap.<module:engine/model/element~Element,Object>}
		 */
		this._savedCaptionsMap = new WeakMap();
	}

	/**
	 * @inheritDoc
	 */
	init() {
		const editor = this.editor;
		const schema = editor.model.schema;
<<<<<<< HEAD
=======
		const imageUtils = editor.plugins.get( 'ImageUtils' );
		const t = editor.t;
>>>>>>> 6089549a

		// Schema configuration.
		schema.register( 'caption', {
			allowIn: 'image',
			allowContentOf: '$block',
			isLimit: true
		} );

		editor.commands.add( 'toggleImageCaption', new ToggleImageCaptionCommand( this.editor ) );

		this._setupConversion();
		this._setupImageTypeCommandsIntegration();
	}

	/**
	 * Configures conversion pipelines to support upcasting and downcasting
	 * image captions.
	 *
	 * @private
	 */
	_setupConversion() {
		const editor = this.editor;
		const view = editor.editing.view;
		const t = editor.t;

		// View -> model converter for the data pipeline.
		editor.conversion.for( 'upcast' ).elementToElement( {
			view: element => matchImageCaptionViewElement( imageUtils, element ),
			model: 'caption'
		} );

		// Model -> view converter for the data pipeline.
		editor.conversion.for( 'dataDowncast' ).elementToElement( {
			model: 'caption',
			view: ( modelElement, { writer } ) => {
				if ( !imageUtils.isBlockImage( modelElement.parent ) ) {
					return null;
				}

				return writer.createContainerElement( 'figcaption' );
			}
		} );

		// Model -> view converter for the editing pipeline.
		editor.conversion.for( 'editingDowncast' ).elementToElement( {
			model: 'caption',
			view: ( modelElement, { writer } ) => {
				if ( !imageUtils.isBlockImage( modelElement.parent ) ) {
					return null;
				}

				const figcaptionElement = writer.createEditableElement( 'figcaption' );
				writer.setCustomProperty( 'imageCaption', true, figcaptionElement );

				enablePlaceholder( {
					view,
					element: figcaptionElement,
					text: t( 'Enter image caption' ),
					keepOnFocus: true
				} );

				return toWidgetEditable( figcaptionElement, writer );
			}
		} );

		editor.editing.mapper.on( 'modelToViewPosition', mapModelPositionToView( view ) );
		editor.data.mapper.on( 'modelToViewPosition', mapModelPositionToView( view ) );
	}

	/**
	 * Integrates with {@link module:image/image/imagetypecommand~ImageTypeCommand image type commands}
	 * to make sure the caption is preserved when the type of an image changes so it can be restored
	 * in the future if the user decides they want their caption back.
	 *
	 * @private
	 */
	_setupImageTypeCommandsIntegration() {
		const editor = this.editor;
		const imageTypeInlineCommand = editor.commands.get( 'imageTypeInline' );
		const imageTypeBlockCommand = editor.commands.get( 'imageTypeBlock' );

		const handleImageTypeChange = evt => {
			// The image type command execution can be unsuccessful.
			if ( !evt.return ) {
				return;
			}

			const { oldElement, newElement } = evt.return;

			if ( isBlockImage( oldElement ) ) {
				const oldCaptionElement = getCaptionFromImageModelElement( oldElement );

				// If the old element was a captioned block image (the caption was visible),
				// simply save it so it can be restored.
				if ( oldCaptionElement ) {
					return this._saveCaption( newElement, oldCaptionElement.toJSON() );
				}
			}

			const savedOldElementCaption = this._getSavedCaption( oldElement );

			// If either:
			//
			// * the block image didn't have a visible caption,
			// * the block image caption was hidden (and already saved),
			// * the inline image was passed
			//
			// just try to "pass" the saved caption from the old image to the new image
			// so it can be retrieved in the future if the user wants it back.
			if ( savedOldElementCaption ) {
				// Note: Since we're writing to a WeakMap, we don't bother with removing the
				// [ oldElement, savedOldElementCaption ] pair from it.
				this._saveCaption( newElement, savedOldElementCaption );
			}
		};

		// Presence of the commands depends on the Image(Inline|Block)Editing plugins loaded in the editor.
		if ( imageTypeInlineCommand ) {
			this.listenTo( imageTypeInlineCommand, 'execute', handleImageTypeChange, { priority: 'low' } );
		}

		if ( imageTypeBlockCommand ) {
			this.listenTo( imageTypeBlockCommand, 'execute', handleImageTypeChange, { priority: 'low' } );
		}
	}

	/**
	 * Returns the saved {@link module:engine/model/element~Element#toJSON JSONified} caption
	 * of an image model element.
	 *
	 * See {@link #_saveCaption}.
	 *
	 * @protected
	 * @param {module:engine/model/element~Element} imageModelElement The model element the
	 * caption should be returned for.
	 * @returns {Object|undefined} The JSONified caption element or `undefined` if there is none.
	 * See {@link module:engine/model/element~Element.fromJSON} to learn more.
	 */
	_getSavedCaption( imageModelElement ) {
		return this._savedCaptionsMap.get( imageModelElement );
	}

	/**
	 * Saves a {@link module:engine/model/element~Element#toJSON JSONified} caption for
	 * an image element to allow restoring it in the future.
	 *
	 * A caption is saved every time it gets hidden and/or the type of an image changes. The
	 * user should be able to restore it on demand.
	 *
	 * **Note**: The caption cannot be stored in the image model element attribute because,
	 * for instance, when the model state propagates to collaborators, the attribute would get
	 * lost (mainly because it does not convert to anything when the caption is hidden) and
	 * the states of collaborators' models would de-synchronize causing numerous issues.
	 *
	 * See {@link #_getSavedCaption}.
	 *
	 * @protected
	 * @param {module:engine/model/element~Element} imageModelElement The model element the
	 * caption is saved for.
	 * @param {Object} caption The JSONified caption element to be saved.
	 * See {@link module:engine/model/element~Element#toJSON} to learn more.
	 */
	_saveCaption( imageModelElement, caption ) {
		this._savedCaptionsMap.set( imageModelElement, caption );
	}
}

// Creates a mapper callback that reverses the order of `<img>` and `<figcaption>` in the image.
// Without it, `<figcaption>` would precede the `<img>` in the conversion.
//
// <image>^</image> -> <figure><img>^<caption></caption></figure>
//
// @private
// @param {module:engine/view/view~View} editingView
// @returns {Function}
function mapModelPositionToView( editingView ) {
	return ( evt, data ) => {
		const modelPosition = data.modelPosition;
		const parent = modelPosition.parent;

		if ( !parent.is( 'element', 'image' ) ) {
			return;
		}

		const viewElement = data.mapper.toViewElement( parent );

		// The "img" element is inserted by ImageBlockEditing during the downcast conversion via
		// an explicit view position so the "0" position does not need any mapping.
		data.viewPosition = editingView.createPositionAt( viewElement, modelPosition.offset + 1 );
	};
}<|MERGE_RESOLUTION|>--- conflicted
+++ resolved
@@ -12,17 +12,9 @@
 import { toWidgetEditable } from 'ckeditor5/src/widget';
 
 import ToggleImageCaptionCommand from './toggleimagecaptioncommand';
-<<<<<<< HEAD
-
-import { isBlockImage } from '../image/utils';
+
+import ImageUtils from '../imageutils';
 import { getCaptionFromImageModelElement, matchImageCaptionViewElement } from './utils';
-=======
-import ImageInlineEditing from '../image/imageinlineediting';
-import ImageBlockEditing from '../image/imageblockediting';
-import ImageUtils from '../imageutils';
-
-import { matchImageCaptionViewElement } from './utils';
->>>>>>> 6089549a
 
 /**
  * The image caption engine plugin. It is responsible for:
@@ -71,11 +63,6 @@
 	init() {
 		const editor = this.editor;
 		const schema = editor.model.schema;
-<<<<<<< HEAD
-=======
-		const imageUtils = editor.plugins.get( 'ImageUtils' );
-		const t = editor.t;
->>>>>>> 6089549a
 
 		// Schema configuration.
 		schema.register( 'caption', {
@@ -99,6 +86,7 @@
 	_setupConversion() {
 		const editor = this.editor;
 		const view = editor.editing.view;
+		const imageUtils = editor.plugins.get( 'ImageUtils' );
 		const t = editor.t;
 
 		// View -> model converter for the data pipeline.
@@ -154,6 +142,7 @@
 	 */
 	_setupImageTypeCommandsIntegration() {
 		const editor = this.editor;
+		const imageUtils = editor.plugins.get( 'ImageUtils' );
 		const imageTypeInlineCommand = editor.commands.get( 'imageTypeInline' );
 		const imageTypeBlockCommand = editor.commands.get( 'imageTypeBlock' );
 
@@ -165,7 +154,7 @@
 
 			const { oldElement, newElement } = evt.return;
 
-			if ( isBlockImage( oldElement ) ) {
+			if ( imageUtils.isBlockImage( oldElement ) ) {
 				const oldCaptionElement = getCaptionFromImageModelElement( oldElement );
 
 				// If the old element was a captioned block image (the caption was visible),
