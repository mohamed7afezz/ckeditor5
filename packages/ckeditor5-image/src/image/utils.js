/**
 * @license Copyright (c) 2003-2021, CKSource - Frederico Knabben. All rights reserved.
 * For licensing, see LICENSE.md or https://ckeditor.com/legal/ckeditor-oss-license
 */

/**
 * @module image/image/utils
 */

import { first } from 'ckeditor5/src/utils';

/**
<<<<<<< HEAD
 * Converts a given {@link module:engine/view/element~Element} to an image widget:
 * * Adds a {@link module:engine/view/element~Element#_setCustomProperty custom property} allowing to recognize the image widget element.
 * * Calls the {@link module:widget/utils~toWidget} function with the proper element's label creator.
 *
 * @param {module:engine/view/element~Element} viewElement
 * @param {module:engine/view/downcastwriter~DowncastWriter} writer An instance of the view writer.
 * @param {String} label The element's label. It will be concatenated with the image `alt` attribute if one is present.
 * @returns {module:engine/view/element~Element}
 */
export function toImageWidget( viewElement, writer, label ) {
	writer.setCustomProperty( 'image', true, viewElement );

	return toWidget( viewElement, writer, { label: labelCreator } );

	function labelCreator() {
		const imgElement = getViewImageFromWidget( viewElement );
		const altText = imgElement.getAttribute( 'alt' );

		return altText ? `${ altText } ${ label }` : label;
	}
}

/**
 * Checks if a given view element is an image widget.
 *
 * @param {module:engine/view/element~Element} viewElement
 * @returns {Boolean}
 */
export function isImageWidget( viewElement ) {
	return !!viewElement.getCustomProperty( 'image' ) && isWidget( viewElement );
}

/**
 * Returns an image widget editing view element if one is selected.
 *
 * @param {module:engine/view/selection~Selection|module:engine/view/documentselection~DocumentSelection} selection
 * @returns {module:engine/view/element~Element|null}
 */
export function getSelectedImageWidget( selection ) {
	const viewElement = selection.getSelectedElement();

	if ( viewElement && isImageWidget( viewElement ) ) {
		return viewElement;
	}

	return null;
}

/**
 * Returns a image widget editing view element if one is among the selection's ancestors.
 *
 * @param {module:engine/view/selection~Selection|module:engine/view/documentselection~DocumentSelection} selection
 * @returns {module:engine/view/element~Element|null}
 */
export function getImageWidgetAncestor( selection ) {
	let parent = selection.getFirstPosition().parent;

	while ( parent ) {
		if ( parent.is( 'element' ) && isImageWidget( parent ) ) {
			return parent;
		}

		parent = parent.parent;
	}

	return null;
}

/**
 * Checks if the provided model element is an `image`.
 *
 * @protected
 * @param {module:engine/model/element~Element} modelElement
 * @returns {Boolean}
 */
export function isBlockImage( modelElement ) {
	return !!modelElement && modelElement.is( 'element', 'image' );
}

/**
 * Checks if the provided model element is an `imageInline`.
 *
 * @protected
 * @param {module:engine/model/element~Element} modelElement
 * @returns {Boolean}
 */
export function isInlineImage( modelElement ) {
	return !!modelElement && modelElement.is( 'element', 'imageInline' );
}

/**
 * Checks if the provided model element is an `image` or `imageInline`.
 *
 * @protected
 * @param {module:engine/model/element~Element} modelElement
 * @returns {Boolean}
 */
export function isImage( modelElement ) {
	return isInlineImage( modelElement ) || isBlockImage( modelElement );
}

/**
 * Checks if the provided view element represents an inline image.
 *
 * Also, see {@link module:image/image/utils~isImageWidget}.
 *
 * @param {module:engine/view/element~Element} element
 * @returns {Boolean}
 */
export function isInlineImageView( element ) {
	return !!element && element.is( 'element', 'img' );
}

/**
 * Checks if the provided view element represents a block image.
 *
 * Also, see {@link module:image/image/utils~isImageWidget}.
 *
 * @param {module:engine/view/element~Element} element
 * @returns {Boolean}
 */
export function isBlockImageView( element ) {
	return !!element && element.is( 'element', 'figure' ) && element.hasClass( 'image' );
}

/**
 * Handles inserting single file. This method unifies image insertion using {@link module:widget/utils~findOptimalInsertionRange} method.
 *
 *		insertImage( model, { src: 'path/to/image.jpg' } );
 *
 * @param {module:core/editor/editor~Editor} editor
 * @param {Object} [attributes={}] Attributes of the inserted image.
 * This method filters out the attributes which are disallowed by the {@link module:engine/model/schema~Schema}.
 * @param {module:engine/model/selection~Selectable} [selectable] Place to insert the image. If not specified,
 * the {@link module:widget/utils~findOptimalInsertionRange} logic will be applied for the block images
 * and `model.document.selection` for the inline images.
 * @param {'image'|'imageInline'} [imageType] Image type of inserted image. If not specified,
 * it will be determined automatically depending of editor config or place of the insertion.
 * @return {module:engine/view/element~Element} The inserted model image element.
 */
export function insertImage( editor, attributes = {}, selectable = null, imageType = null ) {
	const model = editor.model;
	const selection = model.document.selection;

	imageType = determineImageTypeForInsertion( editor, selectable || selection, imageType );

	for ( const attributeName in attributes ) {
		if ( !model.schema.checkAttribute( imageType, attributeName ) ) {
			delete attributes[ attributeName ];
		}
	}

	return model.change( writer => {
		const imageElement = writer.createElement( imageType, attributes );

		// If we want to insert a block image (for whatever reason) then we don't want to split text blocks.
		// This applies only when we don't have the selectable specified (i.e., we insert multiple block images at once).
		if ( !selectable && imageType != 'imageInline' ) {
			selectable = findOptimalInsertionRange( selection, model );
		}

		model.insertContent( imageElement, selectable );

		// Inserting an image might've failed due to schema regulations.
		if ( imageElement.parent ) {
			writer.setSelection( imageElement, 'on' );
		}

		return imageElement;
	} );
}

/**
 * Checks if image can be inserted at current model selection.
 *
 * @param {module:core/editor/editor~Editor} editor
 * @returns {Boolean}
 */
export function isImageAllowed( editor ) {
	const model = editor.model;
	const schema = model.schema;
	const selection = model.document.selection;

	return isImageAllowedInParent( selection, schema, editor ) && isNotInsideImage( selection );
}

/**
 * Get view `<img>` element from the view widget (`<figure>`).
 *
 * Assuming that image is always a first child of a widget (ie. `figureView.getChild( 0 )`) is unsafe as other features might
 * inject their own elements to the widget.
 *
 * The `<img>` can be wrapped to other elements, e.g. `<a>`. Nested check required.
 *
 * @param {module:engine/view/element~Element} figureView
 * @returns {module:engine/view/element~Element}
 */
export function getViewImageFromWidget( figureView ) {
	if ( isInlineImageView( figureView ) ) {
		return figureView;
	}

	const figureChildren = [];

	for ( const figureChild of figureView.getChildren() ) {
		figureChildren.push( figureChild );

		if ( figureChild.is( 'element' ) ) {
			figureChildren.push( ...figureChild.getChildren() );
		}
	}

	return figureChildren.find( isInlineImageView );
}

/**
=======
>>>>>>> 6089549a
 * Creates a view element representing the image of provided image type.
 *
 * An 'image' type (block image):
 *
 *		<figure class="image"><img></img></figure>
 *
 * An 'imageInline' type (inline image):
 *
 *		<span class="image-inline"><img></img></span>
 *
 * Note that `alt` and `src` attributes are converted separately, so they are not included.
 *
 * @protected
 * @param {module:engine/view/downcastwriter~DowncastWriter} writer
 * @param {'image'|'imageInline'} imageType The type of created image.
 * @returns {module:engine/view/containerelement~ContainerElement}
 */
export function createImageViewElement( writer, imageType ) {
	const emptyElement = writer.createEmptyElement( 'img' );

	const container = imageType === 'image' ?
		writer.createContainerElement( 'figure', { class: 'image' } ) :
		writer.createContainerElement( 'span', { class: 'image-inline' }, { isAllowedInsideAttributeElement: true } );

	writer.insert( writer.createPositionAt( container, 0 ), emptyElement );

	return container;
}

/**
 * A function returning a `MatcherPattern` for a particular type of View images.
 *
 * @protected
 * @param {module:core/editor/editor~Editor} editor
 * @param {'image'|'imageInline'} matchImageType The type of created image.
 * @returns {module:engine/view/matcher~MatcherPattern}
 */
export function getImageTypeMatcher( editor, matchImageType ) {
	if ( editor.plugins.has( 'ImageInlineEditing' ) !== editor.plugins.has( 'ImageBlockEditing' ) ) {
		return {
			name: 'img',
			attributes: {
				src: true
			}
		};
	}

	const imageUtils = editor.plugins.get( 'ImageUtils' );

	return element => {
		// Convert only images with src attribute.
		if ( !imageUtils.isInlineImageView( element ) || !element.hasAttribute( 'src' ) ) {
			return null;
		}

		// The <img> can be standalone, wrapped in <figure>...</figure> (ImageBlock plugin) or
		// wrapped in <figure><a>...</a></figure> (LinkImage plugin).
		const imageType = element.findAncestor( imageUtils.isBlockImageView ) ? 'image' : 'imageInline';

		if ( imageType !== matchImageType ) {
			return null;
		}

		return { name: true, attributes: [ 'src' ] };
	};
}

/**
 * Considering the current model selection, it returns the name of the model image element
 * (`'image'` or `'imageInline'`) that will make most sense from the UX perspective if a new
 * image was inserted (also: uploaded, dropped, pasted) at that selection.
 *
 * The assumption is that inserting images into empty blocks or on other block widgets should
 * produce block images. Inline images should be inserted in other cases, e.g. in paragraphs
 * that already contain some text.
 *
 * @protected
 * @param {module:engine/model/schema~Schema} schema
 * @param {module:engine/model/selection~Selection|module:engine/model/documentselection~DocumentSelection} selection
 * @returns {'image'|'imageInline'}
 */
export function determineImageTypeForInsertionAtSelection( schema, selection ) {
	const firstBlock = first( selection.getSelectedBlocks() );

	return ( !firstBlock || firstBlock.isEmpty || schema.isObject( firstBlock ) ) ? 'image' : 'imageInline';
}<|MERGE_RESOLUTION|>--- conflicted
+++ resolved
@@ -10,225 +10,6 @@
 import { first } from 'ckeditor5/src/utils';
 
 /**
-<<<<<<< HEAD
- * Converts a given {@link module:engine/view/element~Element} to an image widget:
- * * Adds a {@link module:engine/view/element~Element#_setCustomProperty custom property} allowing to recognize the image widget element.
- * * Calls the {@link module:widget/utils~toWidget} function with the proper element's label creator.
- *
- * @param {module:engine/view/element~Element} viewElement
- * @param {module:engine/view/downcastwriter~DowncastWriter} writer An instance of the view writer.
- * @param {String} label The element's label. It will be concatenated with the image `alt` attribute if one is present.
- * @returns {module:engine/view/element~Element}
- */
-export function toImageWidget( viewElement, writer, label ) {
-	writer.setCustomProperty( 'image', true, viewElement );
-
-	return toWidget( viewElement, writer, { label: labelCreator } );
-
-	function labelCreator() {
-		const imgElement = getViewImageFromWidget( viewElement );
-		const altText = imgElement.getAttribute( 'alt' );
-
-		return altText ? `${ altText } ${ label }` : label;
-	}
-}
-
-/**
- * Checks if a given view element is an image widget.
- *
- * @param {module:engine/view/element~Element} viewElement
- * @returns {Boolean}
- */
-export function isImageWidget( viewElement ) {
-	return !!viewElement.getCustomProperty( 'image' ) && isWidget( viewElement );
-}
-
-/**
- * Returns an image widget editing view element if one is selected.
- *
- * @param {module:engine/view/selection~Selection|module:engine/view/documentselection~DocumentSelection} selection
- * @returns {module:engine/view/element~Element|null}
- */
-export function getSelectedImageWidget( selection ) {
-	const viewElement = selection.getSelectedElement();
-
-	if ( viewElement && isImageWidget( viewElement ) ) {
-		return viewElement;
-	}
-
-	return null;
-}
-
-/**
- * Returns a image widget editing view element if one is among the selection's ancestors.
- *
- * @param {module:engine/view/selection~Selection|module:engine/view/documentselection~DocumentSelection} selection
- * @returns {module:engine/view/element~Element|null}
- */
-export function getImageWidgetAncestor( selection ) {
-	let parent = selection.getFirstPosition().parent;
-
-	while ( parent ) {
-		if ( parent.is( 'element' ) && isImageWidget( parent ) ) {
-			return parent;
-		}
-
-		parent = parent.parent;
-	}
-
-	return null;
-}
-
-/**
- * Checks if the provided model element is an `image`.
- *
- * @protected
- * @param {module:engine/model/element~Element} modelElement
- * @returns {Boolean}
- */
-export function isBlockImage( modelElement ) {
-	return !!modelElement && modelElement.is( 'element', 'image' );
-}
-
-/**
- * Checks if the provided model element is an `imageInline`.
- *
- * @protected
- * @param {module:engine/model/element~Element} modelElement
- * @returns {Boolean}
- */
-export function isInlineImage( modelElement ) {
-	return !!modelElement && modelElement.is( 'element', 'imageInline' );
-}
-
-/**
- * Checks if the provided model element is an `image` or `imageInline`.
- *
- * @protected
- * @param {module:engine/model/element~Element} modelElement
- * @returns {Boolean}
- */
-export function isImage( modelElement ) {
-	return isInlineImage( modelElement ) || isBlockImage( modelElement );
-}
-
-/**
- * Checks if the provided view element represents an inline image.
- *
- * Also, see {@link module:image/image/utils~isImageWidget}.
- *
- * @param {module:engine/view/element~Element} element
- * @returns {Boolean}
- */
-export function isInlineImageView( element ) {
-	return !!element && element.is( 'element', 'img' );
-}
-
-/**
- * Checks if the provided view element represents a block image.
- *
- * Also, see {@link module:image/image/utils~isImageWidget}.
- *
- * @param {module:engine/view/element~Element} element
- * @returns {Boolean}
- */
-export function isBlockImageView( element ) {
-	return !!element && element.is( 'element', 'figure' ) && element.hasClass( 'image' );
-}
-
-/**
- * Handles inserting single file. This method unifies image insertion using {@link module:widget/utils~findOptimalInsertionRange} method.
- *
- *		insertImage( model, { src: 'path/to/image.jpg' } );
- *
- * @param {module:core/editor/editor~Editor} editor
- * @param {Object} [attributes={}] Attributes of the inserted image.
- * This method filters out the attributes which are disallowed by the {@link module:engine/model/schema~Schema}.
- * @param {module:engine/model/selection~Selectable} [selectable] Place to insert the image. If not specified,
- * the {@link module:widget/utils~findOptimalInsertionRange} logic will be applied for the block images
- * and `model.document.selection` for the inline images.
- * @param {'image'|'imageInline'} [imageType] Image type of inserted image. If not specified,
- * it will be determined automatically depending of editor config or place of the insertion.
- * @return {module:engine/view/element~Element} The inserted model image element.
- */
-export function insertImage( editor, attributes = {}, selectable = null, imageType = null ) {
-	const model = editor.model;
-	const selection = model.document.selection;
-
-	imageType = determineImageTypeForInsertion( editor, selectable || selection, imageType );
-
-	for ( const attributeName in attributes ) {
-		if ( !model.schema.checkAttribute( imageType, attributeName ) ) {
-			delete attributes[ attributeName ];
-		}
-	}
-
-	return model.change( writer => {
-		const imageElement = writer.createElement( imageType, attributes );
-
-		// If we want to insert a block image (for whatever reason) then we don't want to split text blocks.
-		// This applies only when we don't have the selectable specified (i.e., we insert multiple block images at once).
-		if ( !selectable && imageType != 'imageInline' ) {
-			selectable = findOptimalInsertionRange( selection, model );
-		}
-
-		model.insertContent( imageElement, selectable );
-
-		// Inserting an image might've failed due to schema regulations.
-		if ( imageElement.parent ) {
-			writer.setSelection( imageElement, 'on' );
-		}
-
-		return imageElement;
-	} );
-}
-
-/**
- * Checks if image can be inserted at current model selection.
- *
- * @param {module:core/editor/editor~Editor} editor
- * @returns {Boolean}
- */
-export function isImageAllowed( editor ) {
-	const model = editor.model;
-	const schema = model.schema;
-	const selection = model.document.selection;
-
-	return isImageAllowedInParent( selection, schema, editor ) && isNotInsideImage( selection );
-}
-
-/**
- * Get view `<img>` element from the view widget (`<figure>`).
- *
- * Assuming that image is always a first child of a widget (ie. `figureView.getChild( 0 )`) is unsafe as other features might
- * inject their own elements to the widget.
- *
- * The `<img>` can be wrapped to other elements, e.g. `<a>`. Nested check required.
- *
- * @param {module:engine/view/element~Element} figureView
- * @returns {module:engine/view/element~Element}
- */
-export function getViewImageFromWidget( figureView ) {
-	if ( isInlineImageView( figureView ) ) {
-		return figureView;
-	}
-
-	const figureChildren = [];
-
-	for ( const figureChild of figureView.getChildren() ) {
-		figureChildren.push( figureChild );
-
-		if ( figureChild.is( 'element' ) ) {
-			figureChildren.push( ...figureChild.getChildren() );
-		}
-	}
-
-	return figureChildren.find( isInlineImageView );
-}
-
-/**
-=======
->>>>>>> 6089549a
  * Creates a view element representing the image of provided image type.
  *
  * An 'image' type (block image):
