/**
 * @license Copyright (c) 2003-2021, CKSource - Frederico Knabben. All rights reserved.
 * For licensing, see LICENSE.md or https://ckeditor.com/legal/ckeditor-oss-license
 */

/**
 * @module image/imagestyle/imagestylecommand
 */

<<<<<<< HEAD
import Command from '@ckeditor/ckeditor5-core/src/command';
import { isImage, isImageInline } from '../image/utils';
=======
import { Command } from 'ckeditor5/src/core';
import { isImage } from '../image/utils';
>>>>>>> 3cc574f1

/**
 * The image style command. It is used to apply different image styles.
 *
 * @extends module:core/command~Command
 */
export default class ImageStyleCommand extends Command {
	/**
	 * Creates an instance of the image style command. Each command instance is handling one style.
	 *
	 * @param {module:core/editor/editor~Editor} editor The editor instance.
	 * @param {Array.<module:image/imagestyle/imagestyleediting~ImageStyleFormat>} styles The styles that this command supports.
	 */
	constructor( editor, styles ) {
		super( editor );

		/**
		 * A style handled by this command.
		 *
		 * @readonly
		 * @member {Array.<module:image/imagestyle/imagestyleediting~ImageStyleFormat>} #styles
		 */
		this.styles = styles.reduce( ( styles, style ) => {
			styles[ style.name ] = style;
			return styles;
		}, {} );
	}

	/**
	 * @inheritDoc
	 */
	refresh() {
		const element = this.editor.model.document.selection.getSelectedElement();

		this.isEnabled = isImage( element ) || isImageInline( element );

		if ( !element ) {
			this.value = false;
		} else if ( element.hasAttribute( 'imageStyle' ) ) {
			const attributeValue = element.getAttribute( 'imageStyle' );
			this.value = this.styles[ attributeValue ] ? attributeValue : false;
		} else {
			this.value = this._getDefaultStyle( element.name );
		}
	}

	/**
	 * Executes the command.
	 *
	 *		editor.execute( 'imageStyle', { value: 'side' } );
	 *
	 * @param {Object} options
	 * @param {String} options.value The name of the style (based on the
	 * {@link module:image/image~ImageConfig#styles `image.styles`} configuration option).
	 * @fires execute
	 */
	execute( options ) {
		const styleName = options.value;

		const model = this.editor.model;
		const imageElement = model.document.selection.getSelectedElement();

		model.change( writer => {
			// Default style means that there is no `imageStyle` attribute in the model.
			// https://github.com/ckeditor/ckeditor5-image/issues/147
			if ( this.styles[ styleName ].isDefault ) {
				writer.removeAttribute( 'imageStyle', imageElement );
			} else {
				writer.setAttribute( 'imageStyle', styleName, imageElement );
			}
		} );
	}

	_getDefaultStyle( imageType ) {
		for ( const s in this.styles ) {
			const style = this.styles[ s ];

			if ( style.isDefault && style.modelElement === imageType ) {
				return style.name;
			}
		}

		return false;
	}
}<|MERGE_RESOLUTION|>--- conflicted
+++ resolved
@@ -7,13 +7,8 @@
  * @module image/imagestyle/imagestylecommand
  */
 
-<<<<<<< HEAD
-import Command from '@ckeditor/ckeditor5-core/src/command';
+import { Command } from 'ckeditor5/src/core';
 import { isImage, isImageInline } from '../image/utils';
-=======
-import { Command } from 'ckeditor5/src/core';
-import { isImage } from '../image/utils';
->>>>>>> 3cc574f1
 
 /**
  * The image style command. It is used to apply different image styles.
