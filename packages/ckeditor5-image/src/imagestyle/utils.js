/**
 * @license Copyright (c) 2003-2021, CKSource - Frederico Knabben. All rights reserved.
 * For licensing, see LICENSE.md or https://ckeditor.com/legal/ckeditor-oss-license
 */

/**
 * @module image/imagestyle/utils
 */

<<<<<<< HEAD
import fullWidthIcon from '@ckeditor/ckeditor5-core/theme/icons/object-full-width.svg';
import leftIcon from '@ckeditor/ckeditor5-core/theme/icons/object-left.svg';
import centerIcon from '@ckeditor/ckeditor5-core/theme/icons/object-center.svg';
import rightIcon from '@ckeditor/ckeditor5-core/theme/icons/object-right.svg';
import inlineIcon from '@ckeditor/ckeditor5-core/theme/icons/object-inline.svg';
import inlineLeftIcon from '@ckeditor/ckeditor5-core/theme/icons/object-inline-left.svg';
import inlineRightIcon from '@ckeditor/ckeditor5-core/theme/icons/object-inline-right.svg';

import { logWarning } from '@ckeditor/ckeditor5-utils/src/ckeditorerror';
=======
import { logWarning } from 'ckeditor5/src/utils';
import { icons } from 'ckeditor5/src/core';
>>>>>>> 3cc574f1

/**
 * Default image styles provided by the plugin that can be referred in the
 * {@link module:image/image~ImageConfig#styles} configuration.
 *
 * Among them, 2 default semantic content styles are available:
 *
 * * `full` is a full–width image without any CSS class,
 * * `side` is a side image styled with the `image-style-side` CSS class.
 *
 * There are also 3 styles focused on formatting:
 *
 * * `alignLeft` aligns the image to the left using the `image-style-align-left` class,
 * * `alignCenter` centers the image using the `image-style-align-center` class,
 * * `alignRight` aligns the image to the right using the `image-style-align-right` class,
 *
 * @member {Object.<String,Object>}
 */
const defaultStyles = {
<<<<<<< HEAD
	arrangements: {
		inline: {
			name: 'inline',
			title: 'Image in text line',
			icon: inlineIcon,
			modelElement: 'imageInline',
			isDefault: true
		},

		inlineLeft: {
			name: 'inlineLeft',
			title: 'Left aligned image',
			icon: inlineLeftIcon,
			modelElement: 'imageInline',
			className: 'image-style-align-left'
		},

		inlineRight: {
			name: 'inlineRight',
			title: 'Right aligned image',
			icon: inlineRightIcon,
			modelElement: 'imageInline',
			className: 'image-style-align-right'
		},

		// This option is equal to the situation when no style is applied.
		blockFull: {
			name: 'blockFull',
			title: 'Full size image',
			icon: fullWidthIcon,
			modelElement: 'image',
			isDefault: true
		},

		// This represents a side image.
		blockSide: {
			name: 'blockSide',
			title: 'Side image',
			icon: rightIcon,
			modelElement: 'image',
			className: 'image-style-side'
		},

		// This style represents an image aligned to the left.
		blockLeft: {
			name: 'blockLeft',
			title: 'Left aligned image',
			icon: leftIcon,
			modelElement: 'image',
			className: 'image-style-align-left'
		},

		// This style represents a centered image.
		blockCenter: {
			name: 'blockCenter',
			title: 'Centered image',
			icon: centerIcon,
			modelElement: 'image',
			className: 'image-style-align-center'
		},

		// This style represents an image aligned to the right.
		blockRight: {
			name: 'blockRight',
			title: 'Right aligned image',
			icon: rightIcon,
			modelElement: 'image',
			className: 'image-style-align-right'
		}
	},

	groups: {
		inParagraph: {
			name: 'inParagraph',
			title: 'Image in paragraph',
			icon: inlineLeftIcon
		},

		betweenParagraphs: {
			name: 'betweenParagraphs',
			title: 'Image between paragraphs',
			icon: centerIcon
		}
=======
	// This option is equal to the situation when no style is applied.
	full: {
		name: 'full',
		title: 'Full size image',
		icon: icons.objectFullWidth,
		isDefault: true
	},

	// This represents a side image.
	side: {
		name: 'side',
		title: 'Side image',
		icon: icons.objectRight,
		className: 'image-style-side'
	},

	// This style represents an image aligned to the left.
	alignLeft: {
		name: 'alignLeft',
		title: 'Left aligned image',
		icon: icons.objectLeft,
		className: 'image-style-align-left'
	},

	// This style represents a centered image.
	alignCenter: {
		name: 'alignCenter',
		title: 'Centered image',
		icon: icons.objectCenter,
		className: 'image-style-align-center'
	},

	// This style represents an image aligned to the right.
	alignRight: {
		name: 'alignRight',
		title: 'Right aligned image',
		icon: icons.objectRight,
		className: 'image-style-align-right'
>>>>>>> 3cc574f1
	}
};

/**
 * Default image style icons provided by the plugin that can be referred in the
 * {@link module:image/image~ImageConfig#styles} configuration.
 *
 * There are 4 icons available: `'full'`, `'left'`, `'center'` and `'right'`.
 *
 * @member {Object.<String, String>}
 */
const defaultIcons = {
<<<<<<< HEAD
	full: fullWidthIcon,
	left: leftIcon,
	right: rightIcon,
	center: centerIcon,
	inLineLeft: inlineLeftIcon,
	inLineRight: inlineRightIcon,
	inLine: inlineIcon
=======
	full: icons.objectFullWidth,
	left: icons.objectLeft,
	right: icons.objectRight,
	center: icons.objectCenter
>>>>>>> 3cc574f1
};

/**
 * Returns a {@link module:image/image~ImageConfig#styles} array with items normalized in the
 * {@link module:image/imagestyle/imagestyleediting~ImageStyleFormat} format and a complete `icon` markup for each style.
 *
 * @returns {Array.<module:image/imagestyle/imagestyleediting~ImageStyleFormat>}
 */
export function normalizeImageStyles( configuredStyles, type ) {
	const configuredStylesType = configuredStyles[ type ] || [];

	return configuredStylesType.map( _normalizeStyle.bind( null, type ) );
}

// Normalizes an image style provided in the {@link module:image/image~ImageConfig#styles}
// and returns it in a {@link module:image/imagestyle/imagestyleediting~ImageStyleFormat}.
//
// @param {Object} style
// @returns {@link module:image/imagestyle/imagestyleediting~ImageStyleFormat}
function _normalizeStyle( type, style ) {
	const defaultTypeStyles = defaultStyles[ type ];

	// Just the name of the style has been passed.
	if ( typeof style == 'string' ) {
		const styleName = style;

		// If it's one of the defaults, just use it.
		if ( defaultTypeStyles[ styleName ] ) {
			// Clone the style to avoid overriding defaults.
			style = Object.assign( {}, defaultTypeStyles[ styleName ] );
		}
		// If it's just a name but none of the defaults, warn because probably it's a mistake.
		else {
			/**
			 * There is no such image style of given name.
			 *
			 * @error image-style-not-found
			 * @param {String} name Name of a missing style name.
			 */
			logWarning( 'image-style-not-found', { name: styleName } );

			// Normalize the style anyway to prevent errors.
			style = {
				name: styleName
			};
		}
	}
	// If an object style has been passed and if the name matches one of the defaults,
	// extend it with defaults – the user wants to customize a default style.
	// Note: Don't override the user–defined style object, clone it instead.
	else if ( defaultTypeStyles[ style.name ] ) {
		const defaultStyle = defaultTypeStyles[ style.name ];
		const extendedStyle = Object.assign( {}, style );

		for ( const prop in defaultStyle ) {
			if ( !Object.prototype.hasOwnProperty.call( style, prop ) ) {
				extendedStyle[ prop ] = defaultStyle[ prop ];
			}
		}

		style = extendedStyle;
	}

	// If an icon is defined as a string and correspond with a name
	// in default icons, use the default icon provided by the plugin.
	if ( typeof style.icon == 'string' && defaultIcons[ style.icon ] ) {
		style.icon = defaultIcons[ style.icon ];
	}

	return style;
}<|MERGE_RESOLUTION|>--- conflicted
+++ resolved
@@ -7,20 +7,8 @@
  * @module image/imagestyle/utils
  */
 
-<<<<<<< HEAD
-import fullWidthIcon from '@ckeditor/ckeditor5-core/theme/icons/object-full-width.svg';
-import leftIcon from '@ckeditor/ckeditor5-core/theme/icons/object-left.svg';
-import centerIcon from '@ckeditor/ckeditor5-core/theme/icons/object-center.svg';
-import rightIcon from '@ckeditor/ckeditor5-core/theme/icons/object-right.svg';
-import inlineIcon from '@ckeditor/ckeditor5-core/theme/icons/object-inline.svg';
-import inlineLeftIcon from '@ckeditor/ckeditor5-core/theme/icons/object-inline-left.svg';
-import inlineRightIcon from '@ckeditor/ckeditor5-core/theme/icons/object-inline-right.svg';
-
-import { logWarning } from '@ckeditor/ckeditor5-utils/src/ckeditorerror';
-=======
 import { logWarning } from 'ckeditor5/src/utils';
 import { icons } from 'ckeditor5/src/core';
->>>>>>> 3cc574f1
 
 /**
  * Default image styles provided by the plugin that can be referred in the
@@ -40,12 +28,11 @@
  * @member {Object.<String,Object>}
  */
 const defaultStyles = {
-<<<<<<< HEAD
 	arrangements: {
 		inline: {
 			name: 'inline',
 			title: 'Image in text line',
-			icon: inlineIcon,
+			icon: icons.inlineIcon,
 			modelElement: 'imageInline',
 			isDefault: true
 		},
@@ -53,7 +40,7 @@
 		inlineLeft: {
 			name: 'inlineLeft',
 			title: 'Left aligned image',
-			icon: inlineLeftIcon,
+			icon: icons.inlineLeftIcon,
 			modelElement: 'imageInline',
 			className: 'image-style-align-left'
 		},
@@ -61,7 +48,7 @@
 		inlineRight: {
 			name: 'inlineRight',
 			title: 'Right aligned image',
-			icon: inlineRightIcon,
+			icon: icons.inlineRightIcon,
 			modelElement: 'imageInline',
 			className: 'image-style-align-right'
 		},
@@ -70,7 +57,7 @@
 		blockFull: {
 			name: 'blockFull',
 			title: 'Full size image',
-			icon: fullWidthIcon,
+			icon: icons.fullWidthIcon,
 			modelElement: 'image',
 			isDefault: true
 		},
@@ -79,7 +66,7 @@
 		blockSide: {
 			name: 'blockSide',
 			title: 'Side image',
-			icon: rightIcon,
+			icon: icons.rightIcon,
 			modelElement: 'image',
 			className: 'image-style-side'
 		},
@@ -88,7 +75,7 @@
 		blockLeft: {
 			name: 'blockLeft',
 			title: 'Left aligned image',
-			icon: leftIcon,
+			icon: icons.leftIcon,
 			modelElement: 'image',
 			className: 'image-style-align-left'
 		},
@@ -97,7 +84,7 @@
 		blockCenter: {
 			name: 'blockCenter',
 			title: 'Centered image',
-			icon: centerIcon,
+			icon: icons.centerIcon,
 			modelElement: 'image',
 			className: 'image-style-align-center'
 		},
@@ -106,7 +93,7 @@
 		blockRight: {
 			name: 'blockRight',
 			title: 'Right aligned image',
-			icon: rightIcon,
+			icon: icons.rightIcon,
 			modelElement: 'image',
 			className: 'image-style-align-right'
 		}
@@ -116,54 +103,14 @@
 		inParagraph: {
 			name: 'inParagraph',
 			title: 'Image in paragraph',
-			icon: inlineLeftIcon
+			icon: icons.inlineLeftIcon
 		},
 
 		betweenParagraphs: {
 			name: 'betweenParagraphs',
 			title: 'Image between paragraphs',
-			icon: centerIcon
-		}
-=======
-	// This option is equal to the situation when no style is applied.
-	full: {
-		name: 'full',
-		title: 'Full size image',
-		icon: icons.objectFullWidth,
-		isDefault: true
-	},
-
-	// This represents a side image.
-	side: {
-		name: 'side',
-		title: 'Side image',
-		icon: icons.objectRight,
-		className: 'image-style-side'
-	},
-
-	// This style represents an image aligned to the left.
-	alignLeft: {
-		name: 'alignLeft',
-		title: 'Left aligned image',
-		icon: icons.objectLeft,
-		className: 'image-style-align-left'
-	},
-
-	// This style represents a centered image.
-	alignCenter: {
-		name: 'alignCenter',
-		title: 'Centered image',
-		icon: icons.objectCenter,
-		className: 'image-style-align-center'
-	},
-
-	// This style represents an image aligned to the right.
-	alignRight: {
-		name: 'alignRight',
-		title: 'Right aligned image',
-		icon: icons.objectRight,
-		className: 'image-style-align-right'
->>>>>>> 3cc574f1
+			icon: icons.centerIcon
+		}
 	}
 };
 
@@ -176,20 +123,13 @@
  * @member {Object.<String, String>}
  */
 const defaultIcons = {
-<<<<<<< HEAD
-	full: fullWidthIcon,
-	left: leftIcon,
-	right: rightIcon,
-	center: centerIcon,
-	inLineLeft: inlineLeftIcon,
-	inLineRight: inlineRightIcon,
-	inLine: inlineIcon
-=======
-	full: icons.objectFullWidth,
-	left: icons.objectLeft,
-	right: icons.objectRight,
-	center: icons.objectCenter
->>>>>>> 3cc574f1
+	full: icons.fullWidthIcon,
+	left: icons.leftIcon,
+	right: icons.rightIcon,
+	center: icons.centerIcon,
+	inLineLeft: icons.inlineLeftIcon,
+	inLineRight: icons.inlineRightIcon,
+	inLine: icons.inlineIcon
 };
 
 /**
