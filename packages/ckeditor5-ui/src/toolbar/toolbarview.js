/**
 * @license Copyright (c) 2003-2020, CKSource - Frederico Knabben. All rights reserved.
 * For licensing, see LICENSE.md or https://ckeditor.com/legal/ckeditor-oss-license
 */

/**
 * @module ui/toolbar/toolbarview
 */

import View from '../view';
import FocusTracker from '@ckeditor/ckeditor5-utils/src/focustracker';
import FocusCycler from '../focuscycler';
import KeystrokeHandler from '@ckeditor/ckeditor5-utils/src/keystrokehandler';
import ToolbarSeparatorView from './toolbarseparatorview';
import ToolbarLineBreakView from './toolbarlinebreakview';
import ResizeObserver from '@ckeditor/ckeditor5-utils/src/dom/resizeobserver';
import preventDefault from '../bindings/preventdefault.js';
import Rect from '@ckeditor/ckeditor5-utils/src/dom/rect';
import global from '@ckeditor/ckeditor5-utils/src/dom/global';
import { createDropdown, addToolbarToDropdown } from '../dropdown/utils';
import { logWarning } from '@ckeditor/ckeditor5-utils/src/ckeditorerror';
<<<<<<< HEAD
import { icons } from 'ckeditor5/src/core';
=======
import verticalDotsIcon from '@ckeditor/ckeditor5-core/theme/icons/three-vertical-dots.svg';
import normalizeToolbarConfig from './normalizetoolbarconfig';
>>>>>>> ca58a3bc

import '../../theme/components/toolbar/toolbar.css';

/**
 * The toolbar view class.
 *
 * @extends module:ui/view~View
 * @implements module:ui/dropdown/dropdownpanelfocusable~DropdownPanelFocusable
 */
export default class ToolbarView extends View {
	/**
	 * Creates an instance of the {@link module:ui/toolbar/toolbarview~ToolbarView} class.
	 *
	 * Also see {@link #render}.
	 *
	 * @param {module:utils/locale~Locale} locale The localization services instance.
	 * @param {module:ui/toolbar/toolbarview~ToolbarOptions} [options] Configuration options of the toolbar.
	 */
	constructor( locale, options ) {
		super( locale );

		const bind = this.bindTemplate;
		const t = this.t;

		/**
		 * A reference to the options object passed to the constructor.
		 *
		 * @readonly
		 * @member {module:ui/toolbar/toolbarview~ToolbarOptions}
		 */
		this.options = options || {};

		/**
		 * Label used by assistive technologies to describe this toolbar element.
		 *
		 * @default 'Editor toolbar'
		 * @member {String} #ariaLabel
		 */
		this.set( 'ariaLabel', t( 'Editor toolbar' ) );

		/**
		 * The maximum width of the toolbar element.
		 *
		 * **Note**: When set to a specific value (e.g. `'200px'`), the value will affect the behavior of the
		 * {@link module:ui/toolbar/toolbarview~ToolbarOptions#shouldGroupWhenFull}
		 * option by changing the number of {@link #items} that will be displayed in the toolbar at a time.
		 *
		 * @observable
		 * @default 'auto'
		 * @member {String} #maxWidth
		 */
		this.set( 'maxWidth', 'auto' );

		/**
		 * A collection of toolbar items (buttons, dropdowns, etc.).
		 *
		 * @readonly
		 * @member {module:ui/viewcollection~ViewCollection}
		 */
		this.items = this.createCollection();

		/**
		 * Tracks information about the DOM focus in the toolbar.
		 *
		 * @readonly
		 * @member {module:utils/focustracker~FocusTracker}
		 */
		this.focusTracker = new FocusTracker();

		/**
		 * An instance of the {@link module:utils/keystrokehandler~KeystrokeHandler}
		 * to handle keyboard navigation in the toolbar.
		 *
		 * @readonly
		 * @member {module:utils/keystrokehandler~KeystrokeHandler}
		 */
		this.keystrokes = new KeystrokeHandler();

		/**
		 * An additional CSS class added to the {@link #element}.
		 *
		 * @observable
		 * @member {String} #class
		 */
		this.set( 'class' );

		/**
		 * When set true, makes the toolbar look compact with {@link #element}.
		 *
		 * @observable
		 * @default false
		 * @member {String} #isCompact
		 */
		this.set( 'isCompact', false );

		/**
		 * A (child) view containing {@link #items toolbar items}.
		 *
		 * @readonly
		 * @member {module:ui/toolbar/toolbarview~ItemsView}
		 */
		this.itemsView = new ItemsView( locale );

		/**
		 * A top–level collection aggregating building blocks of the toolbar.
		 *
		 *	┌───────────────── ToolbarView ─────────────────┐
		 *	| ┌──────────────── #children ────────────────┐ |
		 *	| |   ┌──────────── #itemsView ───────────┐   | |
		 *	| |   | [ item1 ] [ item2 ] ... [ itemN ] |   | |
		 *	| |   └──────────────────────────────────-┘   | |
		 *	| └───────────────────────────────────────────┘ |
		 *	└───────────────────────────────────────────────┘
		 *
		 * By default, it contains the {@link #itemsView} but it can be extended with additional
		 * UI elements when necessary.
		 *
		 * @readonly
		 * @member {module:ui/viewcollection~ViewCollection}
		 */
		this.children = this.createCollection();
		this.children.add( this.itemsView );

		/**
		 * A collection of {@link #items} that take part in the focus cycling
		 * (i.e. navigation using the keyboard). Usually, it contains a subset of {@link #items} with
		 * some optional UI elements that also belong to the toolbar and should be focusable
		 * by the user.
		 *
		 * @readonly
		 * @member {module:ui/viewcollection~ViewCollection}
		 */
		this.focusables = this.createCollection();

		/**
		 * Controls the orientation of toolbar items. Only available when
		 * {@link module:ui/toolbar/toolbarview~ToolbarOptions#shouldGroupWhenFull dynamic items grouping}
		 * is **disabled**.
		 *
		 * @observable
		 * @member {Boolean} #isVertical
		 */

		/**
		 * Helps cycling over {@link #focusables focusable items} in the toolbar.
		 *
		 * @readonly
		 * @protected
		 * @member {module:ui/focuscycler~FocusCycler}
		 */
		this._focusCycler = new FocusCycler( {
			focusables: this.focusables,
			focusTracker: this.focusTracker,
			keystrokeHandler: this.keystrokes,
			actions: {
				// Navigate toolbar items backwards using the arrow[left,up] keys.
				focusPrevious: [ 'arrowleft', 'arrowup' ],

				// Navigate toolbar items forwards using the arrow[right,down] keys.
				focusNext: [ 'arrowright', 'arrowdown' ]
			}
		} );

		const classes = [
			'ck',
			'ck-toolbar',
			bind.to( 'class' ),
			bind.if( 'isCompact', 'ck-toolbar_compact' )
		];

		if ( this.options.shouldGroupWhenFull && this.options.isFloating ) {
			classes.push( 'ck-toolbar_floating' );
		}

		this.setTemplate( {
			tag: 'div',
			attributes: {
				class: classes,
				role: 'toolbar',
				'aria-label': bind.to( 'ariaLabel' ),
				style: {
					maxWidth: bind.to( 'maxWidth' )
				}
			},

			children: this.children,

			on: {
				// https://github.com/ckeditor/ckeditor5-ui/issues/206
				mousedown: preventDefault( this )
			}
		} );

		/**
		 * An instance of the active toolbar behavior that shapes its look and functionality.
		 *
		 * See {@link module:ui/toolbar/toolbarview~ToolbarBehavior} to learn more.
		 *
		 * @protected
		 * @readonly
		 * @member {module:ui/toolbar/toolbarview~ToolbarBehavior}
		 */
		this._behavior = this.options.shouldGroupWhenFull ? new DynamicGrouping( this ) : new StaticLayout( this );
	}

	/**
	 * @inheritDoc
	 */
	render() {
		super.render();

		// Children added before rendering should be known to the #focusTracker.
		for ( const item of this.items ) {
			this.focusTracker.add( item.element );
		}

		this.items.on( 'add', ( evt, item ) => {
			this.focusTracker.add( item.element );
		} );

		this.items.on( 'remove', ( evt, item ) => {
			this.focusTracker.remove( item.element );
		} );

		// Start listening for the keystrokes coming from #element.
		this.keystrokes.listenTo( this.element );

		this._behavior.render( this );
	}

	/**
	 * @inheritDoc
	 */
	destroy() {
		this._behavior.destroy();

		return super.destroy();
	}

	/**
	 * Focuses the first focusable in {@link #focusables}.
	 */
	focus() {
		this._focusCycler.focusFirst();
	}

	/**
	 * Focuses the last focusable in {@link #focusables}.
	 */
	focusLast() {
		this._focusCycler.focusLast();
	}

	/**
	 * A utility that expands the plain toolbar configuration into
	 * {@link module:ui/toolbar/toolbarview~ToolbarView#items} using a given component factory.
	 *
	 * @param {Array.<String>|Object} itemsOrConfig The toolbar items or the entire toolbar configuration object.
	 * @param {module:ui/componentfactory~ComponentFactory} factory A factory producing toolbar items.
	 */
	fillFromConfig( itemsOrConfig, factory ) {
		const config = normalizeToolbarConfig( itemsOrConfig );

		const itemsToClean = config.items
			.filter( ( name, idx, items ) => {
				if ( name === '|' ) {
					return true;
				}

				// Items listed in `config.removeItems` should not be added to the toolbar.
				if ( config.removeItems.indexOf( name ) !== -1 ) {
					return false;
				}

				if ( name === '-' ) {
					// Toolbar line breaks must not be rendered when toolbar grouping is enabled.
					// (https://github.com/ckeditor/ckeditor5/issues/8582)
					if ( this.options.shouldGroupWhenFull ) {
						/**
						 * Toolbar line breaks (`-` items) can only work when the automatic button grouping
						 * is disabled in the toolbar configuration.
						 * To do this, set the `shouldNotGroupWhenFull` option to `true` in the editor configuration:
						 *
						 *		const config = {
						 *			toolbar: {
						 *				items: [ ... ],
						 *				shouldNotGroupWhenFull: true
						 *			}
						 *		}
						 *
						 * Learn more about {@link module:core/editor/editorconfig~EditorConfig#toolbar toolbar configuration}.
						 *
						 * @error toolbarview-line-break-ignored-when-grouping-items
						 */
						logWarning( 'toolbarview-line-break-ignored-when-grouping-items', items );

						return false;
					}

					return true;
				}

				// For the items that cannot be instantiated we are sending warning message. We also filter them out.
				if ( !factory.has( name ) ) {
					/**
					 * There was a problem processing the configuration of the toolbar. The item with the given
					 * name does not exist so it was omitted when rendering the toolbar.
					 *
					 * This warning usually shows up when the {@link module:core/plugin~Plugin} which is supposed
					 * to provide a toolbar item has not been loaded or there is a typo in the configuration.
					 *
					 * Make sure the plugin responsible for this toolbar item is loaded and the toolbar configuration
					 * is correct, e.g. {@link module:basic-styles/bold~Bold} is loaded for the `'bold'` toolbar item.
					 *
					 * You can use the following snippet to retrieve all available toolbar items:
					 *
					 *		Array.from( editor.ui.componentFactory.names() );
					 *
					 * @error toolbarview-item-unavailable
					 * @param {String} name The name of the component.
					 */
					logWarning( 'toolbarview-item-unavailable', { name } );

					return false;
				}

				return true;
			} );

		const itemsToAdd = this._cleanSeparators( itemsToClean )
			// Instantiate toolbar items.
			.map( name => {
				if ( name === '|' ) {
					return new ToolbarSeparatorView();
				} else if ( name === '-' ) {
					return new ToolbarLineBreakView();
				}

				return factory.create( name );
			} );

		this.items.addMany( itemsToAdd );
	}

	/**
	 * Remove leading, trailing, and duplicated separators (`-` and `|`).
	 *
	 * @private
	 * @param {Array.<String>} items
	 */
	_cleanSeparators( items ) {
		const nonSeparatorPredicate = item => ( item !== '-' && item !== '|' );
		const count = items.length;

		// Find an index of the first item that is not a separator.
		const firstCommandItem = items.findIndex( nonSeparatorPredicate );

		// Search from the end of the list, then convert found index back to the original direction.
		const lastCommandItem = count - items
			.slice()
			.reverse()
			.findIndex( nonSeparatorPredicate );

		return items
			// Return items without the leading and trailing separators.
			.slice( firstCommandItem, lastCommandItem )
			// Remove duplicated separators.
			.filter( ( name, idx, items ) => {
				// Filter only separators.
				if ( nonSeparatorPredicate( name ) ) {
					return true;
				}
				const isDuplicated = idx > 0 && items[ idx - 1 ] === name;

				return !isDuplicated;
			} );
	}

	/**
	 * Fired when some toolbar {@link #items} were grouped or ungrouped as a result of some change
	 * in the toolbar geometry.
	 *
	 * **Note**: This event is always fired **once** regardless of the number of items that were be
	 * grouped or ungrouped at a time.
	 *
	 * **Note**: This event is fired only if the items grouping functionality was enabled in
	 * the first place (see {@link module:ui/toolbar/toolbarview~ToolbarOptions#shouldGroupWhenFull}).
	 *
	 * @event groupedItemsUpdate
	 */
}

/**
 * An inner block of the {@link module:ui/toolbar/toolbarview~ToolbarView} hosting its
 * {@link module:ui/toolbar/toolbarview~ToolbarView#items}.
 *
 * @private
 * @extends module:ui/view~View
 */
class ItemsView extends View {
	/**
	 * @inheritDoc
	 */
	constructor( locale ) {
		super( locale );

		/**
		 * A collection of items (buttons, dropdowns, etc.).
		 *
		 * @readonly
		 * @member {module:ui/viewcollection~ViewCollection}
		 */
		this.children = this.createCollection();

		this.setTemplate( {
			tag: 'div',
			attributes: {
				class: [
					'ck',
					'ck-toolbar__items'
				]
			},
			children: this.children
		} );
	}
}

/**
 * A toolbar behavior that makes it static and unresponsive to the changes of the environment.
 * At the same time, it also makes it possible to display a toolbar with a vertical layout
 * using the {@link module:ui/toolbar/toolbarview~ToolbarView#isVertical} property.
 *
 * @private
 * @implements module:ui/toolbar/toolbarview~ToolbarBehavior
 */
class StaticLayout {
	/**
	 * Creates an instance of the {@link module:ui/toolbar/toolbarview~StaticLayout} toolbar
	 * behavior.
	 *
	 * @param {module:ui/toolbar/toolbarview~ToolbarView} view An instance of the toolbar that this behavior
	 * is added to.
	 */
	constructor( view ) {
		const bind = view.bindTemplate;

		// Static toolbar can be vertical when needed.
		view.set( 'isVertical', false );

		// 1:1 pass–through binding, all ToolbarView#items are visible.
		view.itemsView.children.bindTo( view.items ).using( item => item );

		// 1:1 pass–through binding, all ToolbarView#items are focusable.
		view.focusables.bindTo( view.items ).using( item => item );

		view.extendTemplate( {
			attributes: {
				class: [
					// When vertical, the toolbar has an additional CSS class.
					bind.if( 'isVertical', 'ck-toolbar_vertical' )
				]
			}
		} );
	}

	/**
	 * @inheritDoc
	 */
	render() {}

	/**
	 * @inheritDoc
	 */
	destroy() {}
}

/**
 * A toolbar behavior that makes the items respond to changes in the geometry.
 *
 * In a nutshell, it groups {@link module:ui/toolbar/toolbarview~ToolbarView#items}
 * that do not fit visually into a single row of the toolbar (due to limited space).
 * Items that do not fit are aggregated in a dropdown displayed at the end of the toolbar.
 *
 *	┌──────────────────────────────────────── ToolbarView ──────────────────────────────────────────┐
 *	| ┌─────────────────────────────────────── #children ─────────────────────────────────────────┐ |
 *	| |   ┌─────── #itemsView ────────┐ ┌──────────────────────┐ ┌── #groupedItemsDropdown ───┐   | |
 *	| |   |       #ungroupedItems     | | ToolbarSeparatorView | |        #groupedItems       |   | |
 *	| |   └──────────────────────────-┘ └──────────────────────┘ └────────────────────────────┘   | |
 *	| |                                  \---------- only when toolbar items overflow --------/    | |
 *	| └───────────────────────────────────────────────────────────────────────────────────────────┘ |
 *	└───────────────────────────────────────────────────────────────────────────────────────────────┘
 *
 * @private
 * @implements module:ui/toolbar/toolbarview~ToolbarBehavior
 */
class DynamicGrouping {
	/**
	 * Creates an instance of the {@link module:ui/toolbar/toolbarview~DynamicGrouping} toolbar
	 * behavior.
	 *
	 * @param {module:ui/toolbar/toolbarview~ToolbarView} view An instance of the toolbar that this behavior
	 * is added to.
	 */
	constructor( view ) {
		/**
		 * A toolbar view this behavior belongs to.
		 *
		 * @readonly
		 * @member {module:ui/toolbar~ToolbarView}
		 */
		this.view = view;

		/**
		 * A collection of toolbar children.
		 *
		 * @readonly
		 * @member {module:ui/viewcollection~ViewCollection}
		 */
		this.viewChildren = view.children;

		/**
		 * A collection of focusable toolbar elements.
		 *
		 * @readonly
		 * @member {module:ui/viewcollection~ViewCollection}
		 */
		this.viewFocusables = view.focusables;

		/**
		 * A view containing toolbar items.
		 *
		 * @readonly
		 * @member {module:ui/toolbar/toolbarview~ItemsView}
		 */
		this.viewItemsView = view.itemsView;

		/**
		 * Toolbar focus tracker.
		 *
		 * @readonly
		 * @member {module:utils/focustracker~FocusTracker}
		 */
		this.viewFocusTracker = view.focusTracker;

		/**
		 * Toolbar locale.
		 *
		 * @readonly
		 * @member {module:utils/locale~Locale}
		 */
		this.viewLocale = view.locale;

		/**
		 * Toolbar element.
		 *
		 * @readonly
		 * @member {HTMLElement} #viewElement
		 */

		/**
		 * A subset of toolbar {@link module:ui/toolbar/toolbarview~ToolbarView#items}.
		 * Aggregates items that fit into a single row of the toolbar and were not {@link #groupedItems grouped}
		 * into a {@link #groupedItemsDropdown dropdown}. Items of this collection are displayed in the
		 * {@link module:ui/toolbar/toolbarview~ToolbarView#itemsView}.
		 *
		 * When none of the {@link module:ui/toolbar/toolbarview~ToolbarView#items} were grouped, it
		 * matches the {@link module:ui/toolbar/toolbarview~ToolbarView#items} collection in size and order.
		 *
		 * @readonly
		 * @member {module:ui/viewcollection~ViewCollection}
		 */
		this.ungroupedItems = view.createCollection();

		/**
		 * A subset of toolbar {@link module:ui/toolbar/toolbarview~ToolbarView#items}.
		 * A collection of the toolbar items that do not fit into a single row of the toolbar.
		 * Grouped items are displayed in a dedicated {@link #groupedItemsDropdown dropdown}.
		 *
		 * When none of the {@link module:ui/toolbar/toolbarview~ToolbarView#items} were grouped,
		 * this collection is empty.
		 *
		 * @readonly
		 * @member {module:ui/viewcollection~ViewCollection}
		 */
		this.groupedItems = view.createCollection();

		/**
		 * The dropdown that aggregates {@link #groupedItems grouped items} that do not fit into a single
		 * row of the toolbar. It is displayed on demand as the last of
		 * {@link module:ui/toolbar/toolbarview~ToolbarView#children toolbar children} and offers another
		 * (nested) toolbar which displays items that would normally overflow.
		 *
		 * @readonly
		 * @member {module:ui/dropdown/dropdownview~DropdownView}
		 */
		this.groupedItemsDropdown = this._createGroupedItemsDropdown();

		/**
		 * An instance of the resize observer that helps dynamically determine the geometry of the toolbar
		 * and manage items that do not fit into a single row.
		 *
		 * **Note:** Created in {@link #_enableGroupingOnResize}.
		 *
		 * @readonly
		 * @member {module:utils/dom/resizeobserver~ResizeObserver}
		 */
		this.resizeObserver = null;

		/**
		 * A cached value of the horizontal padding style used by {@link #_updateGrouping}
		 * to manage the {@link module:ui/toolbar/toolbarview~ToolbarView#items} that do not fit into
		 * a single toolbar line. This value can be reused between updates because it is unlikely that
		 * the padding will change and re–using `Window.getComputedStyle()` is expensive.
		 *
		 * @readonly
		 * @member {Number}
		 */
		this.cachedPadding = null;

		/**
		 * A flag indicating that an items grouping update has been queued (e.g. due to the toolbar being visible)
		 * and should be executed immediately the next time the toolbar shows up.
		 *
		 * @readonly
		 * @member {Boolean}
		 */
		this.shouldUpdateGroupingOnNextResize = false;

		// Only those items that were not grouped are visible to the user.
		view.itemsView.children.bindTo( this.ungroupedItems ).using( item => item );

		// Make sure all #items visible in the main space of the toolbar are "focuscycleable".
		this.ungroupedItems.on( 'add', this._updateFocusCycleableItems.bind( this ) );
		this.ungroupedItems.on( 'remove', this._updateFocusCycleableItems.bind( this ) );

		// Make sure the #groupedItemsDropdown is also included in cycling when it appears.
		view.children.on( 'add', this._updateFocusCycleableItems.bind( this ) );
		view.children.on( 'remove', this._updateFocusCycleableItems.bind( this ) );

		// ToolbarView#items is dynamic. When an item is added or removed, it should be automatically
		// represented in either grouped or ungrouped items at the right index.
		// In other words #items == concat( #ungroupedItems, #groupedItems )
		// (in length and order).
		view.items.on( 'change', ( evt, changeData ) => {
			const index = changeData.index;

			// Removing.
			for ( const removedItem of changeData.removed ) {
				if ( index >= this.ungroupedItems.length ) {
					this.groupedItems.remove( removedItem );
				} else {
					this.ungroupedItems.remove( removedItem );
				}
			}

			// Adding.
			for ( let currentIndex = index; currentIndex < index + changeData.added.length; currentIndex++ ) {
				const addedItem = changeData.added[ currentIndex - index ];

				if ( currentIndex > this.ungroupedItems.length ) {
					this.groupedItems.add( addedItem, currentIndex - this.ungroupedItems.length );
				} else {
					this.ungroupedItems.add( addedItem, currentIndex );
				}
			}

			// When new ungrouped items join in and land in #ungroupedItems, there's a chance it causes
			// the toolbar to overflow.
			// Consequently if removed from grouped or ungrouped items, there is a chance
			// some new space is available and we could do some ungrouping.
			this._updateGrouping();
		} );

		view.extendTemplate( {
			attributes: {
				class: [
					// To group items dynamically, the toolbar needs a dedicated CSS class.
					'ck-toolbar_grouping'
				]
			}
		} );
	}

	/**
	 * Enables dynamic items grouping based on the dimensions of the toolbar.
	 *
	 * @param {module:ui/toolbar/toolbarview~ToolbarView} view An instance of the toolbar that this behavior
	 * is added to.
	 */
	render( view ) {
		this.viewElement = view.element;

		this._enableGroupingOnResize();
		this._enableGroupingOnMaxWidthChange( view );
	}

	/**
	 * Cleans up the internals used by this behavior.
	 */
	destroy() {
		// The dropdown may not be in ToolbarView#children at the moment of toolbar destruction
		// so let's make sure it's actually destroyed along with the toolbar.
		this.groupedItemsDropdown.destroy();

		this.resizeObserver.destroy();
	}

	/**
	 * When called, it will check if any of the {@link #ungroupedItems} do not fit into a single row of the toolbar,
	 * and it will move them to the {@link #groupedItems} when it happens.
	 *
	 * At the same time, it will also check if there is enough space in the toolbar for the first of the
	 * {@link #groupedItems} to be returned back to {@link #ungroupedItems} and still fit into a single row
	 * without the toolbar wrapping.
	 *
	 * @protected
	 */
	_updateGrouping() {
		// Do no grouping–related geometry analysis when the toolbar is detached from visible DOM,
		// for instance before #render(), or after render but without a parent or a parent detached
		// from DOM. DOMRects won't work anyway and there will be tons of warning in the console and
		// nothing else. This happens, for instance, when the toolbar is detached from DOM and
		// some logic adds or removes its #items.
		if ( !this.viewElement.ownerDocument.body.contains( this.viewElement ) ) {
			return;
		}

		// Do not update grouping when the element is invisible. Such toolbar has DOMRect filled with zeros
		// and that would cause all items to be grouped. Instead, queue the grouping so it runs next time
		// the toolbar is visible (the next ResizeObserver callback execution). This is handy because
		// the grouping could be caused by increasing the #maxWidth when the toolbar was invisible and the next
		// time it shows up, some items could actually be ungrouped (https://github.com/ckeditor/ckeditor5/issues/6575).
		if ( !this.viewElement.offsetParent ) {
			this.shouldUpdateGroupingOnNextResize = true;

			return;
		}

		// Remember how many items were initially grouped so at the it is possible to figure out if the number
		// of grouped items has changed. If the number has changed, geometry of the toolbar has also changed.
		const initialGroupedItemsCount = this.groupedItems.length;
		let wereItemsGrouped;

		// Group #items as long as some wrap to the next row. This will happen, for instance,
		// when the toolbar is getting narrow and there is not enough space to display all items in
		// a single row.
		while ( this._areItemsOverflowing ) {
			this._groupLastItem();

			wereItemsGrouped = true;
		}

		// If none were grouped now but there were some items already grouped before,
		// then, what the hell, maybe let's see if some of them can be ungrouped. This happens when,
		// for instance, the toolbar is stretching and there's more space in it than before.
		if ( !wereItemsGrouped && this.groupedItems.length ) {
			// Ungroup items as long as none are overflowing or there are none to ungroup left.
			while ( this.groupedItems.length && !this._areItemsOverflowing ) {
				this._ungroupFirstItem();
			}

			// If the ungrouping ended up with some item wrapping to the next row,
			// put it back to the group toolbar ("undo the last ungroup"). We don't know whether
			// an item will wrap or not until we ungroup it (that's a DOM/CSS thing) so this
			// clean–up is vital for the algorithm.
			if ( this._areItemsOverflowing ) {
				this._groupLastItem();
			}
		}

		if ( this.groupedItems.length !== initialGroupedItemsCount ) {
			this.view.fire( 'groupedItemsUpdate' );
		}
	}

	/**
	 * Returns `true` when {@link module:ui/toolbar/toolbarview~ToolbarView#element} children visually overflow,
	 * for instance if the toolbar is narrower than its members. Returns `false` otherwise.
	 *
	 * @private
	 * @type {Boolean}
	 */
	get _areItemsOverflowing() {
		// An empty toolbar cannot overflow.
		if ( !this.ungroupedItems.length ) {
			return false;
		}

		const element = this.viewElement;
		const uiLanguageDirection = this.viewLocale.uiLanguageDirection;
		const lastChildRect = new Rect( element.lastChild );
		const toolbarRect = new Rect( element );

		if ( !this.cachedPadding ) {
			const computedStyle = global.window.getComputedStyle( element );
			const paddingProperty = uiLanguageDirection === 'ltr' ? 'paddingRight' : 'paddingLeft';

			// parseInt() is essential because of quirky floating point numbers logic and DOM.
			// If the padding turned out too big because of that, the grouped items dropdown would
			// always look (from the Rect perspective) like it overflows (while it's not).
			this.cachedPadding = Number.parseInt( computedStyle[ paddingProperty ] );
		}

		if ( uiLanguageDirection === 'ltr' ) {
			return lastChildRect.right > toolbarRect.right - this.cachedPadding;
		} else {
			return lastChildRect.left < toolbarRect.left + this.cachedPadding;
		}
	}

	/**
	 * Enables the functionality that prevents {@link #ungroupedItems} from overflowing (wrapping to the next row)
	 * upon resize when there is little space available. Instead, the toolbar items are moved to the
	 * {@link #groupedItems} collection and displayed in a dropdown at the end of the row (which has its own nested toolbar).
	 *
	 * When called, the toolbar will automatically analyze the location of its {@link #ungroupedItems} and "group"
	 * them in the dropdown if necessary. It will also observe the browser window for size changes in
	 * the future and respond to them by grouping more items or reverting already grouped back, depending
	 * on the visual space available.
	 *
	 * @private
	 */
	_enableGroupingOnResize() {
		let previousWidth;

		// TODO: Consider debounce.
		this.resizeObserver = new ResizeObserver( this.viewElement, entry => {
			if ( !previousWidth || previousWidth !== entry.contentRect.width || this.shouldUpdateGroupingOnNextResize ) {
				this.shouldUpdateGroupingOnNextResize = false;

				this._updateGrouping();

				previousWidth = entry.contentRect.width;
			}
		} );

		this._updateGrouping();
	}

	/**
	 * Enables the grouping functionality, just like {@link #_enableGroupingOnResize} but the difference is that
	 * it listens to the changes of {@link module:ui/toolbar/toolbarview~ToolbarView#maxWidth} instead.
	 *
	 * @private
	 */
	_enableGroupingOnMaxWidthChange( view ) {
		view.on( 'change:maxWidth', () => {
			this._updateGrouping();
		} );
	}

	/**
	 * When called, it will remove the last item from {@link #ungroupedItems} and move it back
	 * to the {@link #groupedItems} collection.
	 *
	 * The opposite of {@link #_ungroupFirstItem}.
	 *
	 * @private
	 */
	_groupLastItem() {
		if ( !this.groupedItems.length ) {
			this.viewChildren.add( new ToolbarSeparatorView() );
			this.viewChildren.add( this.groupedItemsDropdown );
			this.viewFocusTracker.add( this.groupedItemsDropdown.element );
		}

		this.groupedItems.add( this.ungroupedItems.remove( this.ungroupedItems.last ), 0 );
	}

	/**
	 * Moves the very first item belonging to {@link #groupedItems} back
	 * to the {@link #ungroupedItems} collection.
	 *
	 * The opposite of {@link #_groupLastItem}.
	 *
	 * @private
	 */
	_ungroupFirstItem() {
		this.ungroupedItems.add( this.groupedItems.remove( this.groupedItems.first ) );

		if ( !this.groupedItems.length ) {
			this.viewChildren.remove( this.groupedItemsDropdown );
			this.viewChildren.remove( this.viewChildren.last );
			this.viewFocusTracker.remove( this.groupedItemsDropdown.element );
		}
	}

	/**
	 * Creates the {@link #groupedItemsDropdown} that hosts the members of the {@link #groupedItems}
	 * collection when there is not enough space in the toolbar to display all items in a single row.
	 *
	 * @private
	 * @returns {module:ui/dropdown/dropdownview~DropdownView}
	 */
	_createGroupedItemsDropdown() {
		const locale = this.viewLocale;
		const t = locale.t;
		const dropdown = createDropdown( locale );

		dropdown.class = 'ck-toolbar__grouped-dropdown';

		// Make sure the dropdown never sticks out to the left/right. It should be under the main toolbar.
		// (https://github.com/ckeditor/ckeditor5/issues/5608)
		dropdown.panelPosition = locale.uiLanguageDirection === 'ltr' ? 'sw' : 'se';

		addToolbarToDropdown( dropdown, [] );

		dropdown.buttonView.set( {
			label: t( 'Show more items' ),
			tooltip: true,
<<<<<<< HEAD
			icon: icons.threeVerticalDots
=======
			tooltipPosition: locale.uiLanguageDirection === 'rtl' ? 'se' : 'sw',
			icon: verticalDotsIcon
>>>>>>> ca58a3bc
		} );

		// 1:1 pass–through binding.
		dropdown.toolbarView.items.bindTo( this.groupedItems ).using( item => item );

		return dropdown;
	}

	/**
	 * Updates the {@link module:ui/toolbar/toolbarview~ToolbarView#focusables focus–cycleable items}
	 * collection so it represents the up–to–date state of the UI from the perspective of the user.
	 *
	 * For instance, the {@link #groupedItemsDropdown} can show up and hide but when it is visible,
	 * it must be subject to focus cycling in the toolbar.
	 *
	 * See the {@link module:ui/toolbar/toolbarview~ToolbarView#focusables collection} documentation
	 * to learn more about the purpose of this method.
	 *
	 * @private
	 */
	_updateFocusCycleableItems() {
		this.viewFocusables.clear();

		this.ungroupedItems.map( item => {
			this.viewFocusables.add( item );
		} );

		if ( this.groupedItems.length ) {
			this.viewFocusables.add( this.groupedItemsDropdown );
		}
	}
}

/**
 * Options passed to the {@link module:ui/toolbar/toolbarview~ToolbarView#constructor} of the toolbar.
 *
 * @interface module:ui/toolbar/toolbarview~ToolbarOptions
 */

/**
 * When set to `true`, the toolbar will automatically group {@link module:ui/toolbar/toolbarview~ToolbarView#items} that
 * would normally wrap to the next line when there is not enough space to display them in a single row, for
 * instance, if the parent container of the toolbar is narrow. For toolbars in absolutely positioned containers
 * without width restrictions also the {@link module:ui/toolbar/toolbarview~ToolbarOptions#isFloating} option is required to be `true`.
 *
 * See also: {@link module:ui/toolbar/toolbarview~ToolbarView#maxWidth}.
 *
 * @member {Boolean} module:ui/toolbar/toolbarview~ToolbarOptions#shouldGroupWhenFull
 */

/**
 * This option should be enabled for toolbars in absolutely positioned containers without width restrictions
 * to enable automatic {@link module:ui/toolbar/toolbarview~ToolbarView#items} grouping.
 * When this option is set to `true`, the items will stop wrapping to the next line
 * and together with {@link module:ui/toolbar/toolbarview~ToolbarOptions#shouldGroupWhenFull}
 * this will allow grouping them when there is not enough space in a single row.
 *
 * @member {Boolean} module:ui/toolbar/toolbarview~ToolbarOptions#isFloating
 */

/**
 * A class interface defining the behavior of the {@link module:ui/toolbar/toolbarview~ToolbarView}.
 *
 * Toolbar behaviors extend its look and functionality and have an impact on the
 * {@link module:ui/toolbar/toolbarview~ToolbarView#element} template or
 * {@link module:ui/toolbar/toolbarview~ToolbarView#render rendering}. They can be enabled
 * conditionally, e.g. depending on the configuration of the toolbar.
 *
 * @private
 * @interface module:ui/toolbar/toolbarview~ToolbarBehavior
 */

/**
 * Creates a new toolbar behavior instance.
 *
 * The instance is created in the {@link module:ui/toolbar/toolbarview~ToolbarView#constructor} of the toolbar.
 * This is the right place to extend the {@link module:ui/toolbar/toolbarview~ToolbarView#template} of
 * the toolbar, define extra toolbar properties, etc.
 *
 * @method #constructor
 * @param {module:ui/toolbar/toolbarview~ToolbarView} view An instance of the toolbar that this behavior is added to.
 */

/**
 * A method called after the toolbar has been {@link module:ui/toolbar/toolbarview~ToolbarView#render rendered}.
 * It can be used to, for example, customize the behavior of the toolbar when its {@link module:ui/toolbar/toolbarview~ToolbarView#element}
 * is available.
 *
 * @readonly
 * @member {Function} #render
 * @param {module:ui/toolbar/toolbarview~ToolbarView} view An instance of the toolbar being rendered.
 */

/**
 * A method called after the toolbar has been {@link module:ui/toolbar/toolbarview~ToolbarView#destroy destroyed}.
 * It allows cleaning up after the toolbar behavior, for instance, this is the right place to detach
 * event listeners, free up references, etc.
 *
 * @readonly
 * @member {Function} #destroy
 */<|MERGE_RESOLUTION|>--- conflicted
+++ resolved
@@ -19,12 +19,8 @@
 import global from '@ckeditor/ckeditor5-utils/src/dom/global';
 import { createDropdown, addToolbarToDropdown } from '../dropdown/utils';
 import { logWarning } from '@ckeditor/ckeditor5-utils/src/ckeditorerror';
-<<<<<<< HEAD
+import normalizeToolbarConfig from './normalizetoolbarconfig';
 import { icons } from 'ckeditor5/src/core';
-=======
-import verticalDotsIcon from '@ckeditor/ckeditor5-core/theme/icons/three-vertical-dots.svg';
-import normalizeToolbarConfig from './normalizetoolbarconfig';
->>>>>>> ca58a3bc
 
 import '../../theme/components/toolbar/toolbar.css';
 
@@ -935,12 +931,8 @@
 		dropdown.buttonView.set( {
 			label: t( 'Show more items' ),
 			tooltip: true,
-<<<<<<< HEAD
+			tooltipPosition: locale.uiLanguageDirection === 'rtl' ? 'se' : 'sw',
 			icon: icons.threeVerticalDots
-=======
-			tooltipPosition: locale.uiLanguageDirection === 'rtl' ? 'se' : 'sw',
-			icon: verticalDotsIcon
->>>>>>> ca58a3bc
 		} );
 
 		// 1:1 pass–through binding.
