--- conflicted
+++ resolved
@@ -23,29 +23,7 @@
   ],
   "main": "src/index.ts",
   "dependencies": {
-<<<<<<< HEAD
-    "@ckeditor/ckeditor5-engine": "^35.3.2",
-    "@ckeditor/ckeditor5-utils": "^35.3.2",
-    "lodash-es": "^4.17.15"
-  },
-  "devDependencies": {
-    "@ckeditor/ckeditor5-autoformat": "^35.3.2",
-    "@ckeditor/ckeditor5-basic-styles": "^35.3.2",
-    "@ckeditor/ckeditor5-block-quote": "^35.3.2",
-    "@ckeditor/ckeditor5-editor-classic": "^35.3.2",
-    "@ckeditor/ckeditor5-essentials": "^35.3.2",
-    "@ckeditor/ckeditor5-heading": "^35.3.2",
-    "@ckeditor/ckeditor5-image": "^35.3.2",
-    "@ckeditor/ckeditor5-indent": "^35.3.2",
-    "@ckeditor/ckeditor5-link": "^35.3.2",
-    "@ckeditor/ckeditor5-list": "^35.3.2",
-    "@ckeditor/ckeditor5-media-embed": "^35.3.2",
-    "@ckeditor/ckeditor5-paragraph": "^35.3.2",
-    "@ckeditor/ckeditor5-table": "^35.3.2",
-    "@ckeditor/ckeditor5-ui": "^35.3.2",
-=======
     "@ckeditor/ckeditor5-engine": "^35.4.0",
-    "@ckeditor/ckeditor5-ui": "^35.4.0",
     "@ckeditor/ckeditor5-utils": "^35.4.0",
     "lodash-es": "^4.17.15"
   },
@@ -63,7 +41,7 @@
     "@ckeditor/ckeditor5-media-embed": "^35.4.0",
     "@ckeditor/ckeditor5-paragraph": "^35.4.0",
     "@ckeditor/ckeditor5-table": "^35.4.0",
->>>>>>> 46278527
+    "@ckeditor/ckeditor5-ui": "^35.4.0",
     "typescript": "^4.8.4",
     "webpack": "^5.58.1",
     "webpack-cli": "^4.9.0"
