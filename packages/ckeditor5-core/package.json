--- conflicted
+++ resolved
@@ -29,24 +29,6 @@
     "lodash-es": "^4.17.15"
   },
   "devDependencies": {
-<<<<<<< HEAD
-    "@ckeditor/ckeditor5-autoformat": "^35.2.0",
-    "@ckeditor/ckeditor5-basic-styles": "^35.2.0",
-    "@ckeditor/ckeditor5-block-quote": "^35.2.0",
-    "@ckeditor/ckeditor5-editor-classic": "^35.2.0",
-    "@ckeditor/ckeditor5-essentials": "^35.2.0",
-    "@ckeditor/ckeditor5-heading": "^35.2.0",
-    "@ckeditor/ckeditor5-image": "^35.2.0",
-    "@ckeditor/ckeditor5-indent": "^35.2.0",
-    "@ckeditor/ckeditor5-link": "^35.2.0",
-    "@ckeditor/ckeditor5-list": "^35.2.0",
-    "@ckeditor/ckeditor5-media-embed": "^35.2.0",
-    "@ckeditor/ckeditor5-paragraph": "^35.2.0",
-    "@ckeditor/ckeditor5-table": "^35.2.0",
-    "typescript": "^4.6.4",
-    "webpack": "^5.58.1",
-    "webpack-cli": "^4.9.0"
-=======
     "@ckeditor/ckeditor5-autoformat": "^35.2.1",
     "@ckeditor/ckeditor5-basic-styles": "^35.2.1",
     "@ckeditor/ckeditor5-block-quote": "^35.2.1",
@@ -59,8 +41,10 @@
     "@ckeditor/ckeditor5-list": "^35.2.1",
     "@ckeditor/ckeditor5-media-embed": "^35.2.1",
     "@ckeditor/ckeditor5-paragraph": "^35.2.1",
-    "@ckeditor/ckeditor5-table": "^35.2.1"
->>>>>>> 49c8dfcb
+    "@ckeditor/ckeditor5-table": "^35.2.1",
+    "typescript": "^4.6.4",
+    "webpack": "^5.58.1",
+    "webpack-cli": "^4.9.0"
   },
   "engines": {
     "node": ">=14.0.0",
