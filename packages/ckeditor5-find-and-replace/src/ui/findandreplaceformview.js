/**
 * @license Copyright (c) 2003-2021, CKSource - Frederico Knabben. All rights reserved.
 * For licensing, see LICENSE.md or https://ckeditor.com/legal/ckeditor-oss-license
 */

/**
 * @module find-and-replace/ui/findandreplaceformview
 */

import { ButtonView, FocusCycler, LabeledFieldView, createLabeledInputText, View, submitHandler, ViewCollection } from 'ckeditor5/src/ui';
import { FocusTracker, KeystrokeHandler } from 'ckeditor5/src/utils';

// See: #8833.
// eslint-disable-next-line ckeditor5-rules/ckeditor-imports
import '@ckeditor/ckeditor5-ui/theme/components/responsive-form/responsiveform.css';
import '../../theme/findandreplaceform.css';
import findArrowIcon from '../../theme/icons/find-arrow.svg';

/**
 * The find and replace form view controller class.
 *
 * See {@link module:find-and-replace/ui/findandreplaceformview~FindAndReplaceFormView}.
 *
 * @extends module:ui/view~View
 */
export default class FindAndReplaceFormView extends View {
	constructor( locale ) {
		super( locale );

		const t = locale.t;

		/**
<<<<<<< HEAD
		 * The Find button view that's visible initially.
		 *
		 * @member {module:ui/button/buttonview~ButtonView}
		 */
		this.findButtonView = this._createButton( t( 'FIND' ), 'ck-button-find' );
		this.findButtonView.on( 'execute', () => {
			this.fire( 'findNext', { searchText: this.searchText } );
		} );

		/**
		 * The FindPrevious button view.
=======
		 * The findPrevious button view.
>>>>>>> a5961897
		 *
		 * @member {module:ui/button/buttonview~ButtonView}
		 */
		this.findPrevButtonView = this._createButton( '', 'ck-button-prev', findArrowIcon );
		this.findPrevButtonView.on( 'execute', () => {
			this.fire( 'findPrev', { searchText: this.searchText } );
		} );

		/**
		 * The findNext button view.
		 *
		 * @member {module:ui/button/buttonview~ButtonView}
		 */
		this.findNextButtonView = this._createButton( '', 'ck-button-next', findArrowIcon );
		this.findNextButtonView.on( 'execute', () => {
			this.fire( 'findNext', { searchText: this.searchText } );
		} );

		/**
		 * The replace button view.
		 *
		 * @member {module:ui/button/buttonview~ButtonView}
		 */
		this.replaceButtonView = this._createButton( t( 'REPLACE' ), 'ck-button-replace' );
		this.replaceButtonView.on( 'execute', () => {
			this.fire( 'replace', { replaceText: this.replaceText } );
		} );

		/**
		 * The replaceAll button view.
		 *
		 * @member {module:ui/button/buttonview~ButtonView}
		 */
		this.replaceAllButtonView = this._createButton( t( 'REPLACE ALL' ), 'ck-button-replaceall' );
		this.replaceAllButtonView.on( 'execute', () => {
			this.fire( 'replaceAll', { replaceText: this.replaceText } );
		} );

		/**
<<<<<<< HEAD
		 * Match case checkbox view
		 *
		 * @member {module:ui/view~View}
		*/
		this.matchCaseCheckbox = this._createCheckbox( 'matchcase', 'Match case' );

		/**
		 * Whole words only checkbox view
		 *
		 * @member {module:ui/view~View}
		*/
		this.matchWholeWordsCheckbox = this._createCheckbox( 'wholewords', 'Whole words only' );

		/**
		 * The Find input view.
=======
		 * The find input view.
>>>>>>> a5961897
		 *
		 * @member {module:ui/labeledfield/labeledfieldview~LabeledFieldView}
		 */
		this.findInputView = this._createInputField( 'Find', 'Find in text' );

		/**
		 * The replace input view.
		 *
		 * @member {module:ui/labeledfield/labeledfieldview~LabeledFieldView}
		 */
		this.replaceInputView = this._createInputField( 'Replace', 'Replace with' );

		/**
		 * Stores gathered views related to find functionality of the feature
		 *
		 * @member {module:ui/view~View}
		 */
		// TODO
		// eslint-disable-next-line max-len
		this.findView = this._createFindView( this.findInputView, this.matchCaseCheckbox, this.matchWholeWordsCheckbox, this.findButtonView, this.findNextButtonView, this.findPrevButtonView );

		/**
		 * Stores gathered views related to replace functionality of the feature
		 *
		 * @member {module:ui/view~View}
		 */
		this.replaceView = this._createReplaceView( this.replaceAllButtonView, this.replaceButtonView, this.replaceInputView );

		this.setTemplate( {
			tag: 'form',

			attributes: {
				class: [
					'ck',
					'ck-find-and-replace-form'
				]
			},

			children: [
				this.findView,
				this.replaceView
			]
		} );

		/**
		 * Tracks information about the DOM focus in the form.
		 *
		 * @readonly
		 * @member {module:utils/focustracker~FocusTracker}
		 */
		this.focusTracker = new FocusTracker();

		/**
		 * An instance of the {@link module:utils/keystrokehandler~KeystrokeHandler}.
		 *
		 * @readonly
		 * @member {module:utils/keystrokehandler~KeystrokeHandler}
		 */
		this.keystrokes = new KeystrokeHandler();

		/**
		 * A collection of views that can be focused in the form.
		 *
		 * @readonly
		 * @protected
		 * @member {module:ui/viewcollection~ViewCollection}
		 */
		this._focusables = new ViewCollection();

		/**
		  * Helps cycling over {@link #_focusables} in the form.
		  *
		  * @readonly
		  * @protected
		  * @member {module:ui/focuscycler~FocusCycler}
		  */
		this._focusCycler = new FocusCycler( {
			focusables: this._focusables,
			focusTracker: this.focusTracker,
			keystrokeHandler: this.keystrokes,
			actions: {
				// Navigate form fields backwards using the <kbd>Shift</kbd> + <kbd>Tab</kbd> keystroke.
				focusPrevious: 'shift + tab',

				// Navigate form fields forwards using the <kbd>Tab</kbd> key.
				focusNext: 'tab'
			}
		} );
	}

	render() {
		super.render();

		submitHandler( {
			view: this
		} );

		const childViews = [
			this.findInputView,
			this.matchCaseCheckbox,
			this.matchWholeWordsCheckbox,
			this.findButtonView,
			this.findPrevButtonView,
			this.findNextButtonView,
			this.replaceInputView,
			this.replaceAllButtonView,
			this.replaceButtonView
		];

		childViews.forEach( v => {
			// Register the view as focusable.
			this._focusables.add( v );

			// Register the view in the focus tracker.
			this.focusTracker.add( v.element );
		} );

		// Start listening for the keystrokes coming from #element.
		this.keystrokes.listenTo( this.element );

		const stopPropagation = data => data.stopPropagation();

		// Since the form is in the dropdown panel which is a child of the toolbar, the toolbar's
		// keystroke handler would take over the key management in the URL input. We need to prevent
		// this ASAP. Otherwise, the basic caret movement using the arrow keys will be impossible.
		this.keystrokes.set( 'arrowright', stopPropagation );
		this.keystrokes.set( 'arrowleft', stopPropagation );
		this.keystrokes.set( 'arrowup', stopPropagation );
		this.keystrokes.set( 'arrowdown', stopPropagation );

		// Intercept the `selectstart` event, which is blocked by default because of the default behavior
		// of the DropdownView#panelView.
		this.listenTo( this.findInputView.element, 'selectstart', ( evt, domEvt ) => {
			domEvt.stopPropagation();
		}, { priority: 'high' } );
		this.listenTo( this.replaceInputView.element, 'selectstart', ( evt, domEvt ) => {
			domEvt.stopPropagation();
		}, { priority: 'high' } );
	}

	/**
	 * Focuses the fist {@link #_focusables} in the form.
	 */
	focus() {
		this._focusCycler.focusFirst();
	}

	/**
	 * Collection of views for the 'find' functionality of the feature
	 *
	 * @private
	 * @param {module:ui/view~View} NextInputView NextButtonInput view.
	 * @param {module:ui/view~View} PrevInputView PrevButtonInput view.
	 * @param {module:ui/view~View} InputView Input view.
	 * @return {module:ui/view~View} The find view instance.
	 */

	_createFindView( InputView, matchCaseCheckbox, matchWholeWordsCheckbox, findButtonView, findNextButtonView, findPrevButtonView ) {
		const findView = new View();

		findView.setTemplate( {
			tag: 'div',
			attributes: {
				class: [
					'ck',
					'ck-find-form__wrapper',
					'ck-responsive-form',
					'ck-isEnabled'
					// 'isDisabled'
				],
				tabindex: '-1'
			},
			children: [
				InputView,
				{ tag: 'span',
					attributes: {
						class: [
							'ck-results-found-counter'
						]
					},
					children: [
						'1 of 3'
					]
				},
				{
					tag: 'div',
					attributes: {
						class: [ 'ck-find-checkboxes' ]
					},
					children: [
						matchCaseCheckbox,
						matchWholeWordsCheckbox
					]
				},
				{
					tag: 'div',
					attributes: {
						class: [
							'ck-find-buttons'
						],
						tabindex: '-1'
					},
					children: [
						findButtonView,
						findPrevButtonView,
						findNextButtonView
					]
				}
			]
		} );

		return findView;
	}

	/**
	 * Collection of views for the 'replace' functionality of the feature
	 *
	 * @private
<<<<<<< HEAD
	 * @param {String} replaceAllButtonView NextButtonInput view.
	 * @param {String} replaceButtonView PrevButtonInput view.
	 * @param {String} InputView Input view.
=======
	 * @param {module:ui/view~View} NextInputView NextButtonInput view.
	 * @param {module:ui/view~View} PrevInputView PrevButtonInput view.
	 * @param {module:ui/view~View} InputView Input view.
>>>>>>> a5961897
	 * @returns {module:ui/view~View} The replace view instance.
	 */
	_createReplaceView( replaceAllButtonView, replaceButtonView, InputView ) {
		const replaceView = new View();

		replaceView.setTemplate( {
			tag: 'div',
			attributes: {
				class: [
					'ck',
					'ck-replace-form__wrapper',
					'ck-responsive-form',
					'ck-isEnabled'
				],
				tabindex: '-1'
			},
			children: [
				InputView,
				{
					tag: 'div',
					attributes: {
						class: [
							'ck-replace-buttons'
						]
					},
					children: [
						replaceAllButtonView,
						replaceButtonView
					]
				}
			]
		} );
		return replaceView;
	}

	/**
	 * Creates a labeled input view.
	 *
	 * @private
	 * @param {String} label The input label.
	 * @param {String} infoText The additional information text.
	 * @returns {module:ui/labeledfield/labeledfieldview~LabeledFieldView} Labeled input view instance.
	 */
	_createInputField( label, infoText ) {
		const labeledInput = new LabeledFieldView( this.locale, createLabeledInputText );
		const inputField = labeledInput.fieldView;

		inputField.on( 'input', () => {
			if ( label === 'Find' ) {
				this.searchText = inputField.element.value;
			} else {
				this.replaceText = inputField.element.value;
			}
		} );

		labeledInput.label = infoText;
		labeledInput.render();

		return labeledInput;
	}

	/**
	 * Creates a button view.
	 *
	 * @private
	 * @param {String} label The button label.
	 * @param {String} className The individual button CSS class name.
	 * @param {Svg} findArrowIcon SVG image for icon usage.
	 * @returns {module:ui/button/buttonview~ButtonView} The button view instance.
	 */
	_createButton( label, className, findArrowIcon ) {
		const button = new ButtonView( this.locale );

		button.set( {
			label,
			icon: findArrowIcon,
			withText: true,
			tooltip: true
		} );

		button.extendTemplate( {
			attributes: {
				class: className
			}
		} );

		return button;
	}
<<<<<<< HEAD

	/**
	 * Creates a view for checkboxes.
	 *
	 * @private
	 * @param {String} checkboxId Checkbox id.
	 * @param {String} label The checkbox label.
	 * @returns {module:ui/view~View} The checkbox view instance.
	 */
	_createCheckbox( checkboxId, label ) {
		const checkboxView = new View();

		checkboxView.setTemplate( {
			tag: 'div',
			attributes: {
				class: 'ck-find-checkboxes__box'
			},
			children: [
				{
					tag: 'input',
					attributes: {
						type: 'checkbox',
						id: checkboxId,
						name: label,
						value: label
					}
				},
				{
					tag: 'label',
					attributes: {
						for: checkboxId
					}
				},
				{
					text: label
				}
			]
		} );
		return checkboxView;
	}
}
=======
}

/**
 * Fired when the {@link #findNextButtonView} is triggered.
 *
 * @event findNext
 * @param {String} searchText Search text.
 */

/**
 * Fired when the {@link #findPrevButtonView} is triggered.
 *
 * @event findPrev
 * @param {String} searchText Search text.
 */

/**
 * Fired when the {@link #replaceButtonView} is triggered.
 *
 * @event replace
 * @param {String} replaceText Replacement text.
 */

/**
 * Fired when the {@link #replaceAllButtonView} is triggered.
 *
 * @event replaceAll
 * @param {String} replaceText Replacement text.
 */
>>>>>>> a5961897
<|MERGE_RESOLUTION|>--- conflicted
+++ resolved
@@ -30,7 +30,6 @@
 		const t = locale.t;
 
 		/**
-<<<<<<< HEAD
 		 * The Find button view that's visible initially.
 		 *
 		 * @member {module:ui/button/buttonview~ButtonView}
@@ -42,9 +41,6 @@
 
 		/**
 		 * The FindPrevious button view.
-=======
-		 * The findPrevious button view.
->>>>>>> a5961897
 		 *
 		 * @member {module:ui/button/buttonview~ButtonView}
 		 */
@@ -84,7 +80,6 @@
 		} );
 
 		/**
-<<<<<<< HEAD
 		 * Match case checkbox view
 		 *
 		 * @member {module:ui/view~View}
@@ -100,9 +95,6 @@
 
 		/**
 		 * The Find input view.
-=======
-		 * The find input view.
->>>>>>> a5961897
 		 *
 		 * @member {module:ui/labeledfield/labeledfieldview~LabeledFieldView}
 		 */
@@ -321,15 +313,9 @@
 	 * Collection of views for the 'replace' functionality of the feature
 	 *
 	 * @private
-<<<<<<< HEAD
-	 * @param {String} replaceAllButtonView NextButtonInput view.
-	 * @param {String} replaceButtonView PrevButtonInput view.
-	 * @param {String} InputView Input view.
-=======
 	 * @param {module:ui/view~View} NextInputView NextButtonInput view.
 	 * @param {module:ui/view~View} PrevInputView PrevButtonInput view.
 	 * @param {module:ui/view~View} InputView Input view.
->>>>>>> a5961897
 	 * @returns {module:ui/view~View} The replace view instance.
 	 */
 	_createReplaceView( replaceAllButtonView, replaceButtonView, InputView ) {
@@ -418,7 +404,6 @@
 
 		return button;
 	}
-<<<<<<< HEAD
 
 	/**
 	 * Creates a view for checkboxes.
@@ -460,8 +445,6 @@
 		return checkboxView;
 	}
 }
-=======
-}
 
 /**
  * Fired when the {@link #findNextButtonView} is triggered.
@@ -489,5 +472,4 @@
  *
  * @event replaceAll
  * @param {String} replaceText Replacement text.
- */
->>>>>>> a5961897
+ */