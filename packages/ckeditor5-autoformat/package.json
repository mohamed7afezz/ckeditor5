{
  "name": "@ckeditor/ckeditor5-autoformat",
  "version": "0.5.1",
  "description": "Replaces predefined characters with corresponding structures.",
  "keywords": [],
  "dependencies": {
    "@ckeditor/ckeditor5-core": "^0.8.1",
    "@ckeditor/ckeditor5-engine": "^0.10.0"
  },
  "devDependencies": {
    "@ckeditor/ckeditor5-basic-styles": "^0.8.1",
<<<<<<< HEAD
    "@ckeditor/ckeditor5-block-quote": "^0.1.1",
    "@ckeditor/ckeditor5-dev-lint": "^2.0.2",
=======
    "@ckeditor/ckeditor5-dev-lint": "^3.0.0",
>>>>>>> 53a499a6
    "@ckeditor/ckeditor5-editor-classic": "^0.7.3",
    "@ckeditor/ckeditor5-enter": "^0.9.1",
    "@ckeditor/ckeditor5-heading": "^0.9.1",
    "@ckeditor/ckeditor5-list": "^0.6.1",
    "@ckeditor/ckeditor5-paragraph": "^0.8.0",
    "@ckeditor/ckeditor5-typing": "^0.9.1",
    "@ckeditor/ckeditor5-undo": "^0.8.1",
    "eslint-config-ckeditor5": "^1.0.0",
    "gulp": "^3.9.1",
    "guppy-pre-commit": "^0.4.0"
  },
  "engines": {
    "node": ">=6.0.0",
    "npm": ">=3.0.0"
  },
  "author": "CKSource (http://cksource.com/)",
  "license": "(GPL-2.0 OR LGPL-2.1 OR MPL-1.1)",
  "homepage": "https://ckeditor5.github.io",
  "bugs": "https://github.com/ckeditor/ckeditor5-autoformat/issues",
  "repository": {
    "type": "git",
    "url": "https://github.com/ckeditor/ckeditor5-autoformat.git"
  }
}<|MERGE_RESOLUTION|>--- conflicted
+++ resolved
@@ -9,12 +9,9 @@
   },
   "devDependencies": {
     "@ckeditor/ckeditor5-basic-styles": "^0.8.1",
-<<<<<<< HEAD
+    "@ckeditor/ckeditor5-dev-lint": "^3.0.0",
     "@ckeditor/ckeditor5-block-quote": "^0.1.1",
     "@ckeditor/ckeditor5-dev-lint": "^2.0.2",
-=======
-    "@ckeditor/ckeditor5-dev-lint": "^3.0.0",
->>>>>>> 53a499a6
     "@ckeditor/ckeditor5-editor-classic": "^0.7.3",
     "@ckeditor/ckeditor5-enter": "^0.9.1",
     "@ckeditor/ckeditor5-heading": "^0.9.1",
