/**
 * @license Copyright (c) 2003-2021, CKSource - Frederico Knabben. All rights reserved.
 * For licensing, see LICENSE.md or https://ckeditor.com/legal/ckeditor-oss-license
 */

<<<<<<< HEAD
import env, {
	isMac, isGecko, isSafari, isiOS, isAndroid, isRegExpUnicodePropertySupported, isBlink
} from '../src/env';

import global from '../src/dom/global';
import testUtils from '@ckeditor/ckeditor5-core/tests/_utils/utils';
=======
import env, { isMac, isWindows, isGecko, isSafari, isAndroid, isRegExpUnicodePropertySupported, isBlink } from '../src/env';
>>>>>>> 5a1a835f

function toLowerCase( str ) {
	return str.toLowerCase();
}

describe( 'Env', () => {
	testUtils.createSinonSandbox();

	it( 'is an object', () => {
		expect( env ).to.be.an( 'object' );
	} );

	describe( 'isMac', () => {
		it( 'is a boolean', () => {
			expect( env.isMac ).to.be.a( 'boolean' );
		} );
	} );

	describe( 'isWindows', () => {
		it( 'is a boolean', () => {
			expect( env.isWindows ).to.be.a( 'boolean' );
		} );
	} );

	describe( 'isGecko', () => {
		it( 'is a boolean', () => {
			expect( env.isGecko ).to.be.a( 'boolean' );
		} );
	} );

	describe( 'isSafari', () => {
		it( 'is a boolean', () => {
			expect( env.isSafari ).to.be.a( 'boolean' );
		} );
	} );

	describe( 'isiOS', () => {
		it( 'is a boolean', () => {
			expect( env.isiOS ).to.be.a( 'boolean' );
		} );
	} );

	describe( 'isAndroid', () => {
		it( 'is a boolean', () => {
			expect( env.isAndroid ).to.be.a( 'boolean' );
		} );
	} );

	describe( 'isBlink', () => {
		it( 'is a boolean', () => {
			expect( env.isBlink ).to.be.a( 'boolean' );
		} );
	} );

	describe( 'features', () => {
		it( 'is an object', () => {
			expect( env.features ).to.be.an( 'object' );
		} );

		describe( 'isRegExpUnicodePropertySupported', () => {
			it( 'is a boolean', () => {
				expect( env.features.isRegExpUnicodePropertySupported ).to.be.a( 'boolean' );
			} );
		} );
	} );

	describe( 'isMac()', () => {
		it( 'returns true for macintosh UA strings', () => {
			expect( isMac( 'macintosh' ) ).to.be.true;
			expect( isMac( 'foo macintosh bar' ) ).to.be.true;

			expect( isMac( toLowerCase(
				'Mozilla/5.0 (Macintosh; Intel Mac OS X 10_12_6) AppleWebKit/537.36 (KHTML, like Gecko) ' +
				'Chrome/61.0.3163.100 Safari/537.36'
			) ) ).to.be.true;
		} );

		it( 'returns false for non–macintosh UA strings', () => {
			expect( isMac( '' ) ).to.be.false;
			expect( isMac( 'mac' ) ).to.be.false;
			expect( isMac( 'foo' ) ).to.be.false;
		} );
	} );

	describe( 'isWindows()', () => {
		it( 'returns true for Windows UA strings', () => {
			expect( isWindows( 'windows' ) ).to.be.true;

			expect( isWindows( toLowerCase(
				'Mozilla/5.0 (Windows NT 10.0; Win64; x64; rv:93.0) Gecko/20100101 Firefox/93.0'
			) ) ).to.be.true;

			expect( isWindows( toLowerCase(
				'Mozilla/5.0 (Windows NT 10.0; Win64; x64) AppleWebKit/537.36 (KHTML, like Gecko) Chrome/95.0.4638.69 Safari/537.36'
			) ) ).to.be.true;
		} );

		it( 'returns false for non-Windows UA strings', () => {
			expect( isWindows( '' ) ).to.be.false;
			expect( isWindows( 'macintosh' ) ).to.be.false;
			expect( isWindows( 'foo' ) ).to.be.false;
		} );
	} );

	describe( 'isGecko()', () => {
		it( 'returns true for Firefox UA strings', () => {
			expect( isGecko( 'gecko/42' ) ).to.be.true;
			expect( isGecko( 'foo gecko/42 bar' ) ).to.be.true;

			expect( isGecko( toLowerCase(
				'mozilla/5.0 (macintosh; intel mac os x 10.13; rv:62.0) gecko/20100101 firefox/62.0'
			) ) ).to.be.true;
		} );

		it( 'returns false for non–Edge UA strings', () => {
			expect( isGecko( '' ) ).to.be.false;
			expect( isGecko( 'foo' ) ).to.be.false;
			expect( isGecko( 'Mozilla' ) ).to.be.false;

			// Chrome
			expect( isGecko( toLowerCase(
				'Mozilla/5.0 (Windows NT 6.2; Win64; x64) AppleWebKit/537.36 (KHTML, like Gecko) Chrome/60.0.3112.90 Safari/537.36'
			) ) ).to.be.false;
		} );
	} );

	describe( 'isSafari()', () => {
		/* eslint-disable max-len */
		it( 'returns true for Safari UA strings', () => {
			expect( isSafari( toLowerCase(
				'Mozilla/5.0 (Macintosh; Intel Mac OS X 10_12_6) AppleWebKit/605.1.15 (KHTML, like Gecko) Version/12.0.3 Safari/605.1.15'
			) ) ).to.be.true;

			expect( isSafari( toLowerCase(
				'Mozilla/5.0 (iPhone; CPU iPhone OS 12_1 like Mac OS X) AppleWebKit/605.1.15 (KHTML, like Gecko) Version/12.0 Mobile/15E148 Safari/604.1'
			) ) ).to.be.true;
		} );

		it( 'returns false for non-Safari UA strings', () => {
			expect( isSafari( toLowerCase(
				'Mozilla/5.0 (Windows NT 10.0; Win64; x64) AppleWebKit/537.36 (KHTML, like Gecko) Chrome/72.0.3626.121 Safari/537.36'
			) ) ).to.be.false;

			expect( isSafari( toLowerCase(
				'Mozilla/5.0 (Windows NT 10.0; Win64; x64; rv:65.0) Gecko/20100101 Firefox/65.0'
			) ) ).to.be.false;

			expect( isSafari( toLowerCase(
				'Mozilla/5.0 (Linux; Android 7.1; Mi A1 Build/N2G47H) AppleWebKit/537.36 (KHTML, like Gecko) Chrome/58.0.3029.83 Mobile Safari/537.36'
			) ) ).to.be.false;
		} );
		/* eslint-enable max-len */
	} );

	describe( 'isiOS()', () => {
		/* eslint-disable max-len */
		it( 'returns true for Safari@iPhone UA string ("Request Mobile Website")', () => {
			expect( isiOS( toLowerCase(
				'Mozilla/5.0 (iPhone; CPU OS 15_1 like Mac OS X) AppleWebKit/605.1.15 (KHTML, like Gecko) Version/15.1 Mobile/15E148 Safari/604.1'
			) ) ).to.be.true;
		} );

		it( 'returns true for Safari@iPad UA string ("Request Mobile Website")', () => {
			expect( isiOS( toLowerCase(
				'Mozilla/5.0 (iPad; CPU OS 15_1 like Mac OS X) AppleWebKit/605.1.15 (KHTML, like Gecko) Version/15.1 Mobile/15E148 Safari/604.1'
			) ) ).to.be.true;
		} );

		it( 'returns true for Safari UA string ("Request Desktop Website")', () => {
			// This is how you tell Safari@Mac from Safari@iOS.
			testUtils.sinon.stub( global.window.navigator, 'maxTouchPoints' ).get( () => 3 );

			expect( isiOS( toLowerCase(
				'Mozilla/5.0 (Macintosh; Intel Mac OS X 10_15_6) AppleWebKit/605.1.15 (KHTML, like Gecko) Version/15.1 Safari/605.1.15'
			) ) ).to.be.true;
		} );

		it( 'returns true for Chrome UA string', () => {
			expect( isiOS( toLowerCase(
				'Mozilla/5.0 (iPad; CPU OS 15_1 like Mac OS X) AppleWebKit/605.1.15 (KHTML, like Gecko) CriOS/95.0.4638.50 Mobile/15E148 Safari/604.1'
			) ) ).to.be.true;
		} );

		it( 'returns false for non-iOS UA strings', () => {
			// Safari on Mac
			expect( isiOS( toLowerCase(
				'Mozilla/5.0 (Macintosh; Intel Mac OS X 10_15_7) AppleWebKit/605.1.15 (KHTML, like Gecko) Version/15.1 Safari/605.1.15'
			) ) ).to.be.false;

			expect( isiOS( toLowerCase(
				'Mozilla/5.0 (Windows NT 10.0; Win64; x64; rv:65.0) Gecko/20100101 Firefox/65.0'
			) ) ).to.be.false;

			expect( isiOS( toLowerCase(
				'Mozilla/5.0 (Linux; Android 7.1; Mi A1 Build/N2G47H) AppleWebKit/537.36 (KHTML, like Gecko) Chrome/58.0.3029.83 Mobile Safari/537.36'
			) ) ).to.be.false;
		} );
		/* eslint-enable max-len */
	} );

	describe( 'isAndroid()', () => {
		/* eslint-disable max-len */
		it( 'returns true for Android UA strings', () => {
			// Strings taken from https://developer.chrome.com/multidevice/user-agent.
			expect( isAndroid( toLowerCase(
				'Mozilla/5.0 (Linux; <Android Version>; <Build Tag etc.>) AppleWebKit/<WebKit Rev> (KHTML, like Gecko) Chrome/<Chrome Rev> Mobile Safari/<WebKit Rev>'
			) ) ).to.be.true;

			expect( isAndroid( toLowerCase(
				'Mozilla/5.0 (Linux; <Android Version>; <Build Tag etc.>) AppleWebKit/<WebKit Rev>(KHTML, like Gecko) Chrome/<Chrome Rev> Safari/<WebKit Rev>'
			) ) ).to.be.true;
		} );

		it( 'returns false for non-Android UA strings', () => {
			expect( isAndroid( toLowerCase(
				'Mozilla/5.0 (Windows NT 10.0; Win64; x64) AppleWebKit/537.36 (KHTML, like Gecko) Chrome/72.0.3626.121 Safari/537.36'
			) ) ).to.be.false;

			expect( isAndroid( toLowerCase(
				'Mozilla/5.0 (Windows NT 10.0; Win64; x64; rv:65.0) Gecko/20100101 Firefox/65.0'
			) ) ).to.be.false;

			expect( isAndroid( toLowerCase(
				'Mozilla/5.0 (Windows NT 6.3; WOW64; Trident/7.0; rv:11.0) like Gecko'
			) ) ).to.be.false;
		} );
		/* eslint-enable max-len */
	} );

	describe( 'isBlink()', () => {
		/* eslint-disable max-len */
		it( 'returns true for Blink UA strings', () => {
			expect( isBlink( toLowerCase(
				'Mozilla/5.0 (Windows NT 10.0; Win64; x64) AppleWebKit/537.36 (KHTML, like Gecko) Chrome/72.0.3626.121 Safari/537.36'
			) ) ).to.be.true;

			expect( isBlink( toLowerCase(
				'Mozilla/5.0 (Linux; Android 7.1; Mi A1 Build/N2G47H) AppleWebKit/537.36 (KHTML, like Gecko) Chrome/58.0.3029.83 Mobile Safari/537.36'
			) ) ).to.be.true;

			expect( isBlink( toLowerCase(
				'Mozilla/5.0 (Windows NT 10.0; Win64; x64) AppleWebKit/537.36 (KHTML, like Gecko) Chrome/84.0.4147.105 Safari/537.36 Edg/84.0.522.52'
			) ) ).to.be.true;
		} );

		it( 'returns false for non-Blink UA strings', () => {
			expect( isBlink( toLowerCase(
				'Mozilla/5.0 (Macintosh; Intel Mac OS X 10_12_6) AppleWebKit/605.1.15 (KHTML, like Gecko) Version/12.0.3 Safari/605.1.15'
			) ) ).to.be.false;

			expect( isBlink( toLowerCase(
				'Mozilla/5.0 (iPhone; CPU iPhone OS 12_1 like Mac OS X) AppleWebKit/605.1.15 (KHTML, like Gecko) Version/12.0 Mobile/15E148 Safari/604.1'
			) ) ).to.be.false;

			expect( isBlink( toLowerCase(
				'Mozilla/5.0 (Windows NT 10.0; Win64; x64; rv:65.0) Gecko/20100101 Firefox/65.0'
			) ) ).to.be.false;

			expect( isBlink( toLowerCase(
				'Mozilla/5.0 (Windows NT 10.0; Win64; x64) AppleWebKit/537.36 (KHTML, like Gecko) Chrome/64.0.3282.140 Safari/537.36 Edge/17.17134'
			) ) ).to.be.false;
		} );
		/* eslint-enable max-len */
	} );

	describe( 'isRegExpUnicodePropertySupported()', () => {
		it( 'should detect accessibility of unicode properties', () => {
			// Usage of regular expression literal cause error during build (ckeditor/ckeditor5-dev#534)
			const testFn = () => ( new RegExp( '\\p{L}', 'u' ) ).test( 'ć' );

			if ( isRegExpUnicodePropertySupported() ) {
				expect( testFn() ).to.be.true;
			} else {
				expect( testFn ).to.throw();
			}
		} );
	} );
} );<|MERGE_RESOLUTION|>--- conflicted
+++ resolved
@@ -3,16 +3,12 @@
  * For licensing, see LICENSE.md or https://ckeditor.com/legal/ckeditor-oss-license
  */
 
-<<<<<<< HEAD
 import env, {
-	isMac, isGecko, isSafari, isiOS, isAndroid, isRegExpUnicodePropertySupported, isBlink
+	isMac, isWindows, isGecko, isSafari, isiOS, isAndroid, isRegExpUnicodePropertySupported, isBlink
 } from '../src/env';
 
 import global from '../src/dom/global';
 import testUtils from '@ckeditor/ckeditor5-core/tests/_utils/utils';
-=======
-import env, { isMac, isWindows, isGecko, isSafari, isAndroid, isRegExpUnicodePropertySupported, isBlink } from '../src/env';
->>>>>>> 5a1a835f
 
 function toLowerCase( str ) {
 	return str.toLowerCase();
