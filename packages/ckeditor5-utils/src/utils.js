/**
 * @license Copyright (c) 2003-2015, CKSource - Frederico Knabben. All rights reserved.
 * For licensing, see LICENSE.md.
 */

'use strict';

/**
 * A utilities library.
 *
 * @class utils
 * @singleton
 */

CKEDITOR.define( [ 'utils-lodash', 'lib/lodash/lodash-ckeditor' ], function( lodashIncludes, lodash ) {
	var utils = {};

	// Extend "utils" with Lo-Dash methods.
	for ( var i = 0; i < lodashIncludes.length; i++ ) {
		utils[ lodashIncludes[ i ] ] = lodash[ lodashIncludes[ i ] ];
	}

<<<<<<< HEAD
				while ( args.length ) {
					this.extend( target, args.shift() );
				}
			} else {
				var keys = Object.keys( source );

				while ( keys.length ) {
					var key = keys.shift();
					target[ key ] = source[ key ];
				}
			}

			return target;
		},

		/**
		 * Checks if the provided object is a JavaScript function.
		 *
		 * @param obj The object to be checked.
		 * @returns {Boolean} `true` if the provided object is a JavaScript function. Otherwise `false`.
		 */
		isFunction: function( obj ) {
			return typeof obj == 'function';
		},

		/**
		 * Checks if the provided object is a "pure" JavaScript object. In other words, if it is not any other
		 * JavaScript native type, like Number or String.
		 *
		 * @param obj The object to be checked.
		 * @returns {Boolean} `true` if the provided object is a "pure" JavaScript object. Otherwise `false`.
		 */
		isObject: function( obj ) {
			return typeof obj === 'object' && !!obj;
		},

		/**
		 * Creates a spy function (ala Sinon.js) that can be used to inspect call to it.
		 *
		 * The following are the present features:
		 *
		 *  * spy.called: property set to `true` if the function has been called at least once.
		 *
		 * @returns {Function} The spy function.
		 */
		spy: function() {
			var spy = function() {
				spy.called = true;
			};

			return spy;
		},

		/**
		 * Returns a unique id. This id is a number (starting from 1) which will never get repeated on successive calls
		 * to this method.
		 *
		 * @returns {Number} A number representing the id.
		 */
		uid: ( function() {
			var next = 1;

			return function() {
				return next++;
			};
		} )()
	};
=======
	return utils;
>>>>>>> 48713464
} );<|MERGE_RESOLUTION|>--- conflicted
+++ resolved
@@ -13,50 +13,7 @@
  */
 
 CKEDITOR.define( [ 'utils-lodash', 'lib/lodash/lodash-ckeditor' ], function( lodashIncludes, lodash ) {
-	var utils = {};
-
-	// Extend "utils" with Lo-Dash methods.
-	for ( var i = 0; i < lodashIncludes.length; i++ ) {
-		utils[ lodashIncludes[ i ] ] = lodash[ lodashIncludes[ i ] ];
-	}
-
-<<<<<<< HEAD
-				while ( args.length ) {
-					this.extend( target, args.shift() );
-				}
-			} else {
-				var keys = Object.keys( source );
-
-				while ( keys.length ) {
-					var key = keys.shift();
-					target[ key ] = source[ key ];
-				}
-			}
-
-			return target;
-		},
-
-		/**
-		 * Checks if the provided object is a JavaScript function.
-		 *
-		 * @param obj The object to be checked.
-		 * @returns {Boolean} `true` if the provided object is a JavaScript function. Otherwise `false`.
-		 */
-		isFunction: function( obj ) {
-			return typeof obj == 'function';
-		},
-
-		/**
-		 * Checks if the provided object is a "pure" JavaScript object. In other words, if it is not any other
-		 * JavaScript native type, like Number or String.
-		 *
-		 * @param obj The object to be checked.
-		 * @returns {Boolean} `true` if the provided object is a "pure" JavaScript object. Otherwise `false`.
-		 */
-		isObject: function( obj ) {
-			return typeof obj === 'object' && !!obj;
-		},
-
+	var utils = {
 		/**
 		 * Creates a spy function (ala Sinon.js) that can be used to inspect call to it.
 		 *
@@ -88,7 +45,11 @@
 			};
 		} )()
 	};
-=======
+
+	// Extend "utils" with Lo-Dash methods.
+	for ( var i = 0; i < lodashIncludes.length; i++ ) {
+		utils[ lodashIncludes[ i ] ] = lodash[ lodashIncludes[ i ] ];
+	}
+
 	return utils;
->>>>>>> 48713464
 } );