--- conflicted
+++ resolved
@@ -1050,11 +1050,7 @@
 
 		it( 'should not apply non-list attributes', () => {
 			const input = modelList( [
-<<<<<<< HEAD
-				'* <paragraph alignment="right">0</paragraph>{id:a}',
-=======
 				'* <paragraph alignment="right">0</paragraph>',
->>>>>>> d19b3e6b
 				'  * 1',
 				'* 2'
 			] );
@@ -1067,13 +1063,8 @@
 			} );
 
 			expect( stringifyModel( fragment ) ).to.equalMarkup( modelList( [
-<<<<<<< HEAD
-				'* <paragraph alignment="right">0</paragraph>{id:a}',
-				'* 1{id:a}',
-=======
 				'* <paragraph alignment="right">0</paragraph>',
 				'  1',
->>>>>>> d19b3e6b
 				'* 2'
 			] ) );
 
@@ -1105,15 +1096,9 @@
 
 				expect( stringifyModel( fragment ) ).to.equalMarkup( modelList( [
 					'* a',
-<<<<<<< HEAD
-					'  * b{id:000}',
-					'  * c',
-					'* d{id:002}'
-=======
 					'  b',
 					'  * c',
 					'    d'
->>>>>>> d19b3e6b
 				] ) );
 			} );
 
