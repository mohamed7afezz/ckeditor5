/**
 * @license Copyright (c) 2003-2021, CKSource - Frederico Knabben. All rights reserved.
 * For licensing, see LICENSE.md or https://ckeditor.com/legal/ckeditor-oss-license
 */

/**
 * @module list/documentlist/documentlistindentcommand
 */

import { Command } from 'ckeditor5/src/core';
import {
	expandListBlocksToCompleteItems,
	indentBlocks,
	isFirstBlockOfListItem,
<<<<<<< HEAD
	isOnlyOneListItemSelected,
	outdentBlocksWithMerge,
=======
	isSingleListItem,
	outdentBlocks,
	sortBlocks,
>>>>>>> ba75822d
	splitListItemBefore
} from './utils/model';
import ListWalker from './utils/listwalker';

/**
 * The document list indent command. It is used by the {@link module:list/documentlist~DocumentList list feature}.
 *
 * @extends module:core/command~Command
 */
export default class DocumentListIndentCommand extends Command {
	/**
	 * Creates an instance of the command.
	 *
	 * @param {module:core/editor/editor~Editor} editor The editor instance.
	 * @param {'forward'|'backward'} indentDirection The direction of indent. If it is equal to `backward`, the command
	 * will outdent a list item.
	 */
	constructor( editor, indentDirection ) {
		super( editor );

		/**
		 * Determines by how much the command will change the list item's indent attribute.
		 *
		 * @readonly
		 * @private
		 * @member {Number}
		 */
		this._direction = indentDirection;
	}

	/**
	 * @inheritDoc
	 */
	refresh() {
		this.isEnabled = this._checkEnabled();
	}

	/**
	 * Indents or outdents (depending on the {@link #constructor}'s `indentDirection` parameter) selected list items.
	 *
	 * @fires execute
	 * @fires afterExecute
	 */
	execute() {
		const model = this.editor.model;
		const blocks = getSelectedListBlocks( model.document.selection );

		model.change( writer => {
			const changedBlocks = [];

			// Handle selection contained in the single list item and starting in the following blocks.
			if ( isSingleListItem( blocks ) && !isFirstBlockOfListItem( blocks[ 0 ] ) ) {
				// Allow increasing indent of following list item blocks.
				if ( this._direction == 'forward' ) {
					changedBlocks.push( ...indentBlocks( blocks, writer ) );
				}

				// For indent make sure that indented blocks have a new ID.
				// For outdent just split blocks from the list item (give them a new IDs).
				changedBlocks.push( ...splitListItemBefore( blocks[ 0 ], writer ) );
			}
			// More than a single list item is selected, or the first block of list item is selected.
			else {
				// Now just update the attributes of blocks.
<<<<<<< HEAD
				const changedBlocks = this._direction == 'forward' ?
					indentBlocks( blocks, writer, { expand: true } ) :
					outdentBlocksWithMerge( blocks, writer, { expand: true } );
=======
				if ( this._direction == 'forward' ) {
					changedBlocks.push( ...indentBlocks( blocks, writer, { expand: true } ) );
				} else {
					changedBlocks.push( ...outdentBlocks( blocks, writer, { expand: true } ) );
				}
			}
>>>>>>> ba75822d

			// Align the list item type to match the previous list item (from the same list).
			for ( const block of changedBlocks ) {
				// This block become a plain block (for example a paragraph).
				if ( !block.hasAttribute( 'listType' ) ) {
					continue;
				}

				const previousItemBlock = ListWalker.first( block, { sameIndent: true } );

				if ( previousItemBlock ) {
					writer.setAttribute( 'listType', previousItemBlock.getAttribute( 'listType' ), block );
				}
			}

			this._fireAfterExecute( changedBlocks );
		} );
	}

	/**
	 * Fires the `afterExecute` event.
	 *
	 * @private
	 * @param {Array.<module:engine/model/element~Element>} changedBlocks The changed list elements.
	 */
	_fireAfterExecute( changedBlocks ) {
		/**
		 * Event fired by the {@link #execute} method.
		 *
		 * It allows to execute an action after executing the {@link ~DocumentListIndentCommand#execute} method,
		 * for example adjusting attributes of changed list items.
		 *
		 * @protected
		 * @event afterExecute
		 */
		this.fire( 'afterExecute', sortBlocks( new Set( changedBlocks ) ) );
	}

	/**
	 * Checks whether the command can be enabled in the current context.
	 *
	 * @private
	 * @returns {Boolean} Whether the command should be enabled.
	 */
	_checkEnabled() {
		// Check whether any of position's ancestor is a list item.
		let blocks = getSelectedListBlocks( this.editor.model.document.selection );
		let firstBlock = blocks[ 0 ];

		// If selection is not in a list item, the command is disabled.
		if ( !firstBlock ) {
			return false;
		}

		// If we are outdenting it is enough to be in list item. Every list item can always be outdented.
		if ( this._direction == 'backward' ) {
			return true;
		}

		// A single block of a list item is selected, so it could be indented as a sublist.
		if ( isSingleListItem( blocks ) && !isFirstBlockOfListItem( blocks[ 0 ] ) ) {
			return true;
		}

		blocks = expandListBlocksToCompleteItems( blocks );
		firstBlock = blocks[ 0 ];

		// Check if there is any list item before selected items that could become a parent of selected items.
		const siblingItem = ListWalker.first( firstBlock, { sameIndent: true } );

		if ( !siblingItem ) {
			return false;
		}

		if ( siblingItem.getAttribute( 'listType' ) == firstBlock.getAttribute( 'listType' ) ) {
			return true;
		}

		return false;
	}
}

// Returns an array of selected blocks truncated to the first non list block element.
function getSelectedListBlocks( selection ) {
	const blocks = Array.from( selection.getSelectedBlocks() );
	const firstNonListBlockIndex = blocks.findIndex( block => !block.hasAttribute( 'listItemId' ) );

	if ( firstNonListBlockIndex != -1 ) {
		blocks.length = firstNonListBlockIndex;
	}

	return blocks;
}
<|MERGE_RESOLUTION|>--- conflicted
+++ resolved
@@ -12,14 +12,9 @@
 	expandListBlocksToCompleteItems,
 	indentBlocks,
 	isFirstBlockOfListItem,
-<<<<<<< HEAD
-	isOnlyOneListItemSelected,
+	isSingleListItem,
 	outdentBlocksWithMerge,
-=======
-	isSingleListItem,
-	outdentBlocks,
 	sortBlocks,
->>>>>>> ba75822d
 	splitListItemBefore
 } from './utils/model';
 import ListWalker from './utils/listwalker';
@@ -84,18 +79,12 @@
 			// More than a single list item is selected, or the first block of list item is selected.
 			else {
 				// Now just update the attributes of blocks.
-<<<<<<< HEAD
-				const changedBlocks = this._direction == 'forward' ?
-					indentBlocks( blocks, writer, { expand: true } ) :
-					outdentBlocksWithMerge( blocks, writer, { expand: true } );
-=======
 				if ( this._direction == 'forward' ) {
 					changedBlocks.push( ...indentBlocks( blocks, writer, { expand: true } ) );
 				} else {
-					changedBlocks.push( ...outdentBlocks( blocks, writer, { expand: true } ) );
+					changedBlocks.push( ...outdentBlocksWithMerge( blocks, writer, { expand: true } ) );
 				}
 			}
->>>>>>> ba75822d
 
 			// Align the list item type to match the previous list item (from the same list).
 			for ( const block of changedBlocks ) {
