--- conflicted
+++ resolved
@@ -1,9 +1,5 @@
 /**
-<<<<<<< HEAD
- * @license Copyright (c) 2003-2022, CKSource - Frederico Knabben. All rights reserved.
-=======
  * @license Copyright (c) 2003-2022, CKSource Holding sp. z o.o. All rights reserved.
->>>>>>> e391ddb7
  * For licensing, see LICENSE.md or https://ckeditor.com/legal/ckeditor-oss-license
  */
 
@@ -605,18 +601,6 @@
 
 				if ( item.hasAttribute( 'listStyle' ) ) {
 					writer.removeAttribute( 'listStyle', item );
-
-					applied = true;
-				}
-
-				if ( item.hasAttribute( 'listReversed' ) ) {
-					writer.removeAttribute( 'listReversed', item );
-
-					applied = true;
-				}
-
-				if ( item.hasAttribute( 'listStart' ) ) {
-					writer.removeAttribute( 'listStart', item );
 
 					applied = true;
 				}
