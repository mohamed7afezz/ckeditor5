--- conflicted
+++ resolved
@@ -10,17 +10,9 @@
 import ListCommand from './listcommand';
 import IndentCommand from './indentcommand';
 
-<<<<<<< HEAD
-import Plugin from '@ckeditor/ckeditor5-core/src/plugin';
-import Paragraph from '@ckeditor/ckeditor5-paragraph/src/paragraph';
-import Enter from '@ckeditor/ckeditor5-enter/src/enter';
-import EnterModelObserver from '@ckeditor/ckeditor5-enter/src/entermodelobserver';
-import Delete from '@ckeditor/ckeditor5-typing/src/delete';
-import DeleteModelObserver from '@ckeditor/ckeditor5-typing/src/deletemodelobserver';
-=======
 import { Plugin } from 'ckeditor5/src/core';
-import { priorities } from 'ckeditor5/src/utils';
->>>>>>> c9c096ea
+import { EnterModelObserver } from 'ckeditor5/src/enter';
+import { DeleteModelObserver } from 'ckeditor5/src/typing';
 
 import {
 	cleanList,
@@ -57,16 +49,13 @@
 	/**
 	 * @inheritDoc
 	 */
-<<<<<<< HEAD
 	static get requires() {
-		return [ Paragraph, Enter, Delete ];
-	}
-
-	/**
-	 * @inheritDoc
-	 */
-=======
->>>>>>> c9c096ea
+		return [ 'Paragraph', 'Enter', 'Delete' ];
+	}
+
+	/**
+	 * @inheritDoc
+	 */
 	init() {
 		const editor = this.editor;
 
