{
  "name": "@ckeditor/ckeditor5-cloud-services",
  "version": "24.0.0",
  "description": "CKEditor 5's Cloud Services integration layer.",
  "keywords": [
    "ckeditor",
    "ckeditor5",
    "ckeditor 5",
    "ckeditor5-lib"
  ],
  "dependencies": {
<<<<<<< HEAD
    "@ckeditor/ckeditor-cloud-services-core": "^23.1.0",
    "@ckeditor/ckeditor5-core": "^23.1.0",
    "@ckeditor/ckeditor5-utils": "^23.1.0"
=======
    "@ckeditor/ckeditor-cloud-services-core": "^24.0.0",
    "@ckeditor/ckeditor5-core": "^24.0.0",
    "@ckeditor/ckeditor5-utils": "^24.0.0"
>>>>>>> 30443dff
  },
  "devDependencies": {
    "@ckeditor/ckeditor5-editor-classic": "^24.0.0"
  },
  "engines": {
    "node": ">=12.0.0",
    "npm": ">=5.7.1"
  },
  "author": "CKSource (http://cksource.com/)",
  "license": "GPL-2.0-or-later",
  "homepage": "https://ckeditor.com/ckeditor-5",
  "bugs": "https://github.com/ckeditor/ckeditor5/issues",
  "repository": {
    "type": "git",
    "url": "https://github.com/ckeditor/ckeditor5.git",
    "directory": "packages/ckeditor5-cloud-services"
  },
  "files": [
    "lang",
    "src",
    "theme"
  ]
}<|MERGE_RESOLUTION|>--- conflicted
+++ resolved
@@ -9,15 +9,9 @@
     "ckeditor5-lib"
   ],
   "dependencies": {
-<<<<<<< HEAD
-    "@ckeditor/ckeditor-cloud-services-core": "^23.1.0",
-    "@ckeditor/ckeditor5-core": "^23.1.0",
-    "@ckeditor/ckeditor5-utils": "^23.1.0"
-=======
     "@ckeditor/ckeditor-cloud-services-core": "^24.0.0",
     "@ckeditor/ckeditor5-core": "^24.0.0",
     "@ckeditor/ckeditor5-utils": "^24.0.0"
->>>>>>> 30443dff
   },
   "devDependencies": {
     "@ckeditor/ckeditor5-editor-classic": "^24.0.0"
