--- conflicted
+++ resolved
@@ -366,12 +366,7 @@
 				return;
 			}
 
-<<<<<<< HEAD
-			const { feedText, marker } = data.matched;
-
-=======
 			const feedText = getFeedText( marker, data.text );
->>>>>>> 531c9348
 			const matchedTextLength = marker.length + feedText.length;
 
 			// Create a marker range.
