/**
 * @license Copyright (c) 2003-2019, CKSource - Frederico Knabben. All rights reserved.
 * For licensing, see LICENSE.md or https://ckeditor.com/legal/ckeditor-oss-license
 */

/**
 * @module mention/mentionui
 */

import Plugin from '@ckeditor/ckeditor5-core/src/plugin';
import ButtonView from '@ckeditor/ckeditor5-ui/src/button/buttonview';
import Collection from '@ckeditor/ckeditor5-utils/src/collection';
import clickOutsideHandler from '@ckeditor/ckeditor5-ui/src/bindings/clickoutsidehandler';
import { keyCodes } from '@ckeditor/ckeditor5-utils/src/keyboard';
import featureDetection from './featuredetection';
import Rect from '@ckeditor/ckeditor5-utils/src/dom/rect';
import CKEditorError from '@ckeditor/ckeditor5-utils/src/ckeditorerror';
import ContextualBalloon from '@ckeditor/ckeditor5-ui/src/panel/balloon/contextualballoon';
import Notification from '@ckeditor/ckeditor5-ui/src/notification/notification';
import { debounce } from 'lodash-es';

import TextWatcher from './textwatcher';

import MentionsView from './ui/mentionsview';
import DomWrapperView from './ui/domwrapperview';
import MentionListItemView from './ui/mentionlistitemview';

const VERTICAL_SPACING = 3;

/**
 * The mention UI feature.
 *
 * @extends module:core/plugin~Plugin
 */
export default class MentionUI extends Plugin {
	/**
	 * @inheritDoc
	 */
	static get pluginName() {
		return 'MentionUI';
	}

	/**
	 * @inheritDoc
	 */
	static get requires() {
		return [ ContextualBalloon, Notification ];
	}

	/**
	 * @inheritDoc
	 */
	constructor( editor ) {
		super( editor );

		/**
		 * The mention view.
		 *
		 * @type {module:mention/ui/mentionsview~MentionsView}
		 * @private
		 */
		this._mentionsView = this._createMentionView();

		/**
		 * Stores mention feeds configurations.
		 *
		 * @type {Map<String, Object>}
		 * @private
		 */
		this._mentionsConfigurations = new Map();

		editor.config.define( 'mention', { feeds: [] } );

		this._requestFeedDebounced = debounce( ( marker, feedText ) => {
			this._getFeed( marker, feedText )
				.catch( error => {
					if ( error.feedDiscarded ) {
						// Do nothing on discarded feeds as they might come after another one was requested.
						return;
					}

					// At this point something bad happened - most likely unreachable host or some feed callback error.
					// So cleanup marker, remove the UI and...
					this._hideUIAndRemoveMarker();

					const notification = editor.plugins.get( Notification );
					const t = editor.locale.t;

					// ...show warning notification.
					notification.showWarning( t( 'Could not obtain mention autocomplete feed.' ), {
						title: t( 'Requesting feed failed' ),
						namespace: 'mention'
					} );
				} )
				.then( feed => {
					// Do nothing if :
					// - feed was discarded or empty feed was passed.
					// - if the marker is not in the document - the selection might have already changed.
					if ( !feed || !this.editor.model.markers.has( 'mention' ) ) {
						return;
					}

					// Remove old entries.
					this._items.clear();

					for ( const feedItem of feed ) {
						const item = typeof feedItem != 'object' ? { id: feedItem, text: feedItem } : feedItem;

						this._items.add( { item, marker } );
					}

					const markerMarker = editor.model.markers.get( 'mention' );

					if ( this._items.length && markerMarker ) {
						this._showUI( markerMarker );
					} else {
						// Do not show empty mention UI.
						this._hideUIAndRemoveMarker();
					}
				} );
		}, 100 );
	}

	/**
	 * @inheritDoc
	 */
	init() {
		const editor = this.editor;

		/**
		 * The contextual balloon plugin instance.
		 *
		 * @private
		 * @member {module:ui/panel/balloon/contextualballoon~ContextualBalloon}
		 */
		this._balloon = editor.plugins.get( ContextualBalloon );

		// Key listener that handles navigation in mention view.
		editor.editing.view.document.on( 'keydown', ( evt, data ) => {
			if ( isHandledKey( data.keyCode ) && this._isUIVisible ) {
				data.preventDefault();
				evt.stop(); // Required for Enter key overriding.

				if ( data.keyCode == keyCodes.arrowdown ) {
					this._mentionsView.selectNext();
				}

				if ( data.keyCode == keyCodes.arrowup ) {
					this._mentionsView.selectPrevious();
				}

				if ( data.keyCode == keyCodes.enter || data.keyCode == keyCodes.tab || data.keyCode == keyCodes.space ) {
					this._mentionsView.executeSelected();
				}

				if ( data.keyCode == keyCodes.esc ) {
					this._hideUIAndRemoveMarker();
				}
			}
		}, { priority: 'highest' } ); // Required to override the Enter key.

		// Close the dropdown upon clicking outside of the plugin UI.
		clickOutsideHandler( {
			emitter: this._mentionsView,
			activator: () => this._isUIVisible,
			contextElements: [ this._balloon.view.element ],
			callback: () => this._hideUIAndRemoveMarker()
		} );

		const feeds = editor.config.get( 'mention.feeds' );

		for ( const mentionDescription of feeds ) {
			const feed = mentionDescription.feed;

			const marker = mentionDescription.marker;

			if ( !marker || marker.length != 1 ) {
				/**
				 * The marker must be a single character.
				 *
				 * Correct markers: `'@'`, `'#'`.
				 *
				 * Incorrect markers: `'$$'`, `'[@'`.
				 *
				 * See {@link module:mention/mention~MentionConfig}.
				 *
				 * @error mentionconfig-incorrect-marker
				 */
				throw new CKEditorError( 'mentionconfig-incorrect-marker: The marker must be provided and it must be a single character.' );
			}

			const minimumCharacters = mentionDescription.minimumCharacters || 0;
			const feedCallback = typeof feed == 'function' ? feed : createFeedCallback( feed );
			const watcher = this._setupTextWatcherForFeed( marker, minimumCharacters );
			const itemRenderer = mentionDescription.itemRenderer;

			const definition = { watcher, marker, feedCallback, itemRenderer };

			this._mentionsConfigurations.set( marker, definition );
		}
	}

	/**
	 * @inheritDoc
	 */
	destroy() {
		super.destroy();

		// Destroy created UI components as they are not automatically destroyed (see ckeditor5#1341).
		this._mentionsView.destroy();
	}

	/**
	 * Returns true when {@link #_mentionsView} is in the {@link module:ui/panel/balloon/contextualballoon~ContextualBalloon} and it is
	 * currently visible.
	 *
	 * @readonly
	 * @protected
	 * @type {Boolean}
	 */
	get _isUIVisible() {
		return this._balloon.visibleView === this._mentionsView;
	}

	/**
	 * Creates the {@link #_mentionsView}.
	 *
	 * @private
	 * @returns {module:mention/ui/mentionsview~MentionsView}
	 */
	_createMentionView() {
		const locale = this.editor.locale;

		const mentionsView = new MentionsView( locale );

		this._items = new Collection();

		mentionsView.items.bindTo( this._items ).using( data => {
			const { item, marker } = data;

			const listItemView = new MentionListItemView( locale );

			const view = this._renderItem( item, marker );
			view.delegate( 'execute' ).to( listItemView );

			listItemView.children.add( view );
			listItemView.item = item;
			listItemView.marker = marker;

			listItemView.on( 'execute', () => {
				mentionsView.fire( 'execute', {
					item,
					marker
				} );
			} );

			return listItemView;
		} );

		mentionsView.on( 'execute', ( evt, data ) => {
			const editor = this.editor;
			const model = editor.model;

			const item = data.item;
			const marker = data.marker;

			const watcher = this._getWatcher( marker );

			const text = watcher.last;

			const textMatcher = createTextMatcher( marker );
			const matched = textMatcher( text );
			const matchedTextLength = matched.marker.length + matched.feedText.length;

			// Create a range on matched text.
			const end = model.createPositionAt( model.document.selection.focus );
			const start = end.getShiftedBy( -matchedTextLength );
			const range = model.createRange( start, end );

			this._hideUIAndRemoveMarker();

			editor.execute( 'mention', {
				mention: item,
				text: item.text,
				marker,
				range
			} );

			editor.editing.view.focus();
		} );

		return mentionsView;
	}

	/**
	 * Returns item renderer for the marker.
	 *
	 * @private
	 * @param {String} marker
	 * @returns {Function|null}
	 */
	_getItemRenderer( marker ) {
		const { itemRenderer } = this._mentionsConfigurations.get( marker );

		return itemRenderer;
	}

	/**
	 * Returns a promise that resolves with autocomplete items for a given text.
	 *
	 * **Note**: This method unifies the responses from feed callbacks to always return a promise.
	 *
	 * @param {String} marker
	 * @param {String} feedText
	 * @returns {Promise<module:mention/mention~MentionFeedItem>}
	 * @private
	 */
	_getFeed( marker, feedText ) {
		const { feedCallback } = this._mentionsConfigurations.get( marker );

		this._lastRequested = feedText;

		// To unify later processing the _getFeed should return a promise even if feed callback returns an array.
		return new Promise( ( resolve, reject ) => {
			const response = feedCallback( feedText );

			const isAsynchronous = response instanceof Promise;

			if ( !isAsynchronous ) {
				resolve( response );
			}

			response
				.then( response => {
					if ( this._lastRequested == feedText ) {
						resolve( response );
					} else {
						// Discard a response that is not for the last requested feed.
						reject( { feedDiscarded: true } );
					}
				} )
				.catch( reject ); // Re-reject any errors from feed callback.
		} );
	}

	/**
	 * Registers a text watcher for the marker.
	 *
	 * @private
	 * @param {String} marker
	 * @param {Number} minimumCharacters
	 * @returns {module:mention/textwatcher~TextWatcher}
	 */
	_setupTextWatcherForFeed( marker, minimumCharacters ) {
		const editor = this.editor;

		const watcher = new TextWatcher( editor, createTestCallback( marker, minimumCharacters ), createTextMatcher( marker ) );

		watcher.on( 'matched', ( evt, data ) => {
			const selection = editor.model.document.selection;
			const focus = selection.focus;
			// The text watcher listens only to changed range in selection - so the selection attributes are not yet available
			// and you cannot use selection.hasAttribute( 'mention' ) just yet.
			// See https://github.com/ckeditor/ckeditor5-engine/issues/1723.
			const hasMention = focus.textNode && focus.textNode.hasAttribute( 'mention' );

			const nodeBefore = focus.nodeBefore;

			if ( hasMention || nodeBefore && nodeBefore.is( 'text' ) && nodeBefore.hasAttribute( 'mention' ) ) {
				this._hideUIAndRemoveMarker();

				return;
			}

			const { feedText, marker } = data.matched;

			const matchedTextLength = marker.length + feedText.length;

			// Create a marker range.
			const start = focus.getShiftedBy( -matchedTextLength );
			const end = focus.getShiftedBy( -feedText.length );

			const markerRange = editor.model.createRange( start, end );

			if ( editor.model.markers.has( 'mention' ) ) {
				const marker = editor.model.markers.get( 'mention' );

				editor.model.change( writer => writer.updateMarker( marker, { range: markerRange } ) );
			}

			if ( !editor.model.markers.has( 'mention' ) ) {
				editor.model.change( writer => writer.addMarker( 'mention', {
					range: markerRange,
					usingOperation: false,
					affectsData: false
				} ) );
			}

			this._requestFeedDebounced( marker, feedText );
		} );

		watcher.on( 'unmatched', () => {
			this._hideUIAndRemoveMarker();
		} );

		return watcher;
	}

	/**
	 * Returns the registered text watcher for the marker.
	 *
	 * @private
	 * @param {String} marker
	 * @returns {module:mention/textwatcher~TextWatcher}
	 */
	_getWatcher( marker ) {
		const { watcher } = this._mentionsConfigurations.get( marker );

		return watcher;
	}

	/**
	 * Shows the mentions balloon. If the panel is already visible, it will reposition it.
	 *
	 * @private
	 */
	_showUI( markerMarker ) {
		if ( this._isUIVisible ) {
			// Update balloon position as the mention list view may change its size.
			this._balloon.updatePosition( this._getBalloonPanelPositionData( markerMarker, this._mentionsView.position ) );
		} else {
			this._balloon.add( {
				view: this._mentionsView,
				position: this._getBalloonPanelPositionData( markerMarker, this._mentionsView.position ),
				withArrow: false
			} );
		}

		this._mentionsView.position = this._balloon.view.position;
		this._mentionsView.selectFirst();
	}

	/**
	 * Hides the mentions balloon and removes the 'mention' marker from the markers collection.
	 *
	 * @private
	 */
	_hideUIAndRemoveMarker() {
		// Remove the mention view from balloon before removing marker - it is used by balloon position target().
		if ( this._balloon.hasView( this._mentionsView ) ) {
			this._balloon.remove( this._mentionsView );
		}

		if ( this.editor.model.markers.has( 'mention' ) ) {
			this.editor.model.change( writer => writer.removeMarker( 'mention' ) );
		}

		// Make the last matched position on panel view undefined so the #_getBalloonPanelPositionData() method will return all positions
		// on the next call.
		this._mentionsView.position = undefined;
	}

	/**
	 * Renders a single item in the autocomplete list.
	 *
	 * @private
	 * @param {module:mention/mention~MentionFeedItem} item
	 * @param {String} marker
	 * @returns {module:ui/button/buttonview~ButtonView|module:mention/ui/domwrapperview~DomWrapperView}
	 */
	_renderItem( item, marker ) {
		const editor = this.editor;

		let view;
		let label = item.id;

		const renderer = this._getItemRenderer( marker );

		if ( renderer ) {
			const renderResult = renderer( item );

			if ( typeof renderResult != 'string' ) {
				view = new DomWrapperView( editor.locale, renderResult );
			} else {
				label = renderResult;
			}
		}

		if ( !view ) {
			const buttonView = new ButtonView( editor.locale );

			buttonView.label = label;
			buttonView.withText = true;

			view = buttonView;
		}

		return view;
	}

	/**
	 * Creates a position options object used to position the balloon panel.
	 *
	 * @param {module:engine/model/markercollection~Marker} mentionMarker
	 * @param {String|undefined} preferredPosition The name of the last matched position name.
	 * @returns {module:utils/dom/position~Options}
	 * @private
	 */
	_getBalloonPanelPositionData( mentionMarker, preferredPosition ) {
		const editor = this.editor;
<<<<<<< HEAD
		const editing = editor.editing;
=======
		const editing = this.editor.editing;
>>>>>>> b6b7145e
		const domConverter = editing.view.domConverter;
		const mapper = editing.mapper;

		return {
			target: () => {
<<<<<<< HEAD
				const mentionMarker = editor.model.markers.get( 'mention' );

				let modelRange = mentionMarker.getRange();

				// Target the UI to the model selection range - the marker has been removed so probably the UI will not be shown anyway.
				// The logic is used by ContextualBalloon to display another panel in the same place.
				if ( modelRange.start.root.rootName == '$graveyard' ) {
					modelRange = editor.model.document.selection.getFirstRange();
				}

=======
				let modelRange = mentionMarker.getRange();

				// Target the UI to the model selection range - the marker has been removed so probably the UI will not be shown anyway.
				// The logic is used by ContextualBalloon to display another panel in the same place.
				if ( modelRange.start.root.rootName == '$graveyard' ) {
					modelRange = editor.model.document.selection.getFirstRange();
				}

>>>>>>> b6b7145e
				const viewRange = mapper.toViewRange( modelRange );
				const rangeRects = Rect.getDomRangeRects( domConverter.viewRangeToDom( viewRange ) );

				return rangeRects.pop();
			},
			limiter: () => {
				const view = this.editor.editing.view;
				const viewDocument = view.document;
				const editableElement = viewDocument.selection.editableElement;

				if ( editableElement ) {
					return view.domConverter.mapViewToDom( editableElement.root );
				}

				return null;
			},
			positions: getBalloonPanelPositions( preferredPosition )
		};
	}
}

// Returns the balloon positions data callbacks.
//
// @param {String} preferredPosition
// @returns {Array.<module:utils/dom/position~Position>}
function getBalloonPanelPositions( preferredPosition ) {
	const positions = {
		// Positions the panel to the southeast of the caret rectangle.
		'caret_se': targetRect => {
			return {
				top: targetRect.bottom + VERTICAL_SPACING,
				left: targetRect.right,
				name: 'caret_se'
			};
		},

		// Positions the panel to the northeast of the caret rectangle.
		'caret_ne': ( targetRect, balloonRect ) => {
			return {
				top: targetRect.top - balloonRect.height - VERTICAL_SPACING,
				left: targetRect.right,
				name: 'caret_ne'
			};
		},

		// Positions the panel to the southwest of the caret rectangle.
		'caret_sw': ( targetRect, balloonRect ) => {
			return {
				top: targetRect.bottom + VERTICAL_SPACING,
				left: targetRect.right - balloonRect.width,
				name: 'caret_sw'
			};
		},

		// Positions the panel to the northwest of the caret rect.
		'caret_nw': ( targetRect, balloonRect ) => {
			return {
				top: targetRect.top - balloonRect.height - VERTICAL_SPACING,
				left: targetRect.right - balloonRect.width,
				name: 'caret_nw'
			};
		}
	};

	// Returns only the last position if it was matched to prevent the panel from jumping after the first match.
	if ( positions.hasOwnProperty( preferredPosition ) ) {
		return [
			positions[ preferredPosition ]
		];
	}

	// By default return all position callbacks.
	return [
		positions.caret_se,
		positions.caret_sw,
		positions.caret_ne,
		positions.caret_nw
	];
}

// Creates a RegExp pattern for the marker.
//
// Function has to be exported to achieve 100% code coverage.
//
// @param {String} marker
// @param {Number} minimumCharacters
// @returns {RegExp}
export function createRegExp( marker, minimumCharacters ) {
	const numberOfCharacters = minimumCharacters == 0 ? '*' : `{${ minimumCharacters },}`;
	const patternBase = featureDetection.isPunctuationGroupSupported ? '\\p{Ps}\\p{Pi}"\'' : '\\(\\[{"\'';

	return new RegExp( buildPattern( patternBase, marker, numberOfCharacters ), 'u' );
}

// Helper to build a RegExp pattern string for the marker.
//
// @param {String} whitelistedCharacters
// @param {String} marker
// @param {Number} minimumCharacters
// @returns {String}
function buildPattern( whitelistedCharacters, marker, numberOfCharacters ) {
	return `(^|[ ${ whitelistedCharacters }])([${ marker }])([_a-zA-Z0-9À-ž]${ numberOfCharacters }?)$`;
}

// Creates a test callback for the marker to be used in the text watcher instance.
//
// @param {String} marker
// @param {Number} minimumCharacters
// @returns {Function}
function createTestCallback( marker, minimumCharacters ) {
	const regExp = createRegExp( marker, minimumCharacters );

	return text => regExp.test( text );
}

// Creates a text matcher from the marker.
//
// @param {String} marker
// @returns {Function}
function createTextMatcher( marker ) {
	const regExp = createRegExp( marker, 0 );

	return text => {
		const match = text.match( regExp );

		const marker = match[ 2 ];
		const feedText = match[ 3 ];

		return { marker, feedText };
	};
}

// The default feed callback.
function createFeedCallback( feedItems ) {
	return feedText => {
		const filteredItems = feedItems
		// Make the default mention feed case-insensitive.
			.filter( item => {
				// Item might be defined as object.
				const itemId = typeof item == 'string' ? item : String( item.id );

				// The default feed is case insensitive.
				return itemId.toLowerCase().includes( feedText.toLowerCase() );
			} )
			// Do not return more than 10 items.
			.slice( 0, 10 );

		return filteredItems;
	};
}

// Checks if a given key code is handled by the mention UI.
//
// @param {Number}
// @returns {Boolean}
function isHandledKey( keyCode ) {
	const handledKeyCodes = [
		keyCodes.arrowup,
		keyCodes.arrowdown,
		keyCodes.enter,
		keyCodes.tab,
		keyCodes.space,
		keyCodes.esc
	];

	return handledKeyCodes.includes( keyCode );
}<|MERGE_RESOLUTION|>--- conflicted
+++ resolved
@@ -508,19 +508,12 @@
 	 */
 	_getBalloonPanelPositionData( mentionMarker, preferredPosition ) {
 		const editor = this.editor;
-<<<<<<< HEAD
 		const editing = editor.editing;
-=======
-		const editing = this.editor.editing;
->>>>>>> b6b7145e
 		const domConverter = editing.view.domConverter;
 		const mapper = editing.mapper;
 
 		return {
 			target: () => {
-<<<<<<< HEAD
-				const mentionMarker = editor.model.markers.get( 'mention' );
-
 				let modelRange = mentionMarker.getRange();
 
 				// Target the UI to the model selection range - the marker has been removed so probably the UI will not be shown anyway.
@@ -529,16 +522,6 @@
 					modelRange = editor.model.document.selection.getFirstRange();
 				}
 
-=======
-				let modelRange = mentionMarker.getRange();
-
-				// Target the UI to the model selection range - the marker has been removed so probably the UI will not be shown anyway.
-				// The logic is used by ContextualBalloon to display another panel in the same place.
-				if ( modelRange.start.root.rootName == '$graveyard' ) {
-					modelRange = editor.model.document.selection.getFirstRange();
-				}
-
->>>>>>> b6b7145e
 				const viewRange = mapper.toViewRange( modelRange );
 				const rangeRects = Rect.getDomRangeRects( domConverter.viewRangeToDom( viewRange ) );
 
