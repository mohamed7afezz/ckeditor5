--- conflicted
+++ resolved
@@ -18,11 +18,7 @@
 				const html = '<p style="mso-list:l0 level1 lfo0"><span style="mso-list:Ignore">1.</span>Item 1</p>';
 				const view = htmlDataProcessor.toView( html );
 
-<<<<<<< HEAD
-				transformListItemLikeElementsIntoLists( view, '' );
-=======
-			transformListItemLikeElementsIntoLists( view, '', new View() );
->>>>>>> 994e583f
+				transformListItemLikeElementsIntoLists( view, '', new View() );
 
 				expect( view.childCount ).to.equal( 1 );
 				expect( view.getChild( 0 ).name ).to.equal( 'ol' );
@@ -33,11 +29,7 @@
 				const html = '<p style="mso-list:l0 level1 lfo0"><span style="mso-list:Ignore">1.</span>Item 1</p>';
 				const view = htmlDataProcessor.toView( html );
 
-<<<<<<< HEAD
-				transformListItemLikeElementsIntoLists( view, '@list l0:level1 { mso-level-number-format: bullet; }' );
-=======
-			transformListItemLikeElementsIntoLists( view, '@list l0:level1 { mso-level-number-format: bullet; }', new View() );
->>>>>>> 994e583f
+				transformListItemLikeElementsIntoLists( view, '@list l0:level1 { mso-level-number-format: bullet; }', new View() );
 
 				expect( view.childCount ).to.equal( 1 );
 				expect( view.getChild( 0 ).name ).to.equal( 'ul' );
@@ -48,11 +40,7 @@
 				const html = '<h1>H1</h1><p>Foo Bar</p>';
 				const view = htmlDataProcessor.toView( html );
 
-<<<<<<< HEAD
-				transformListItemLikeElementsIntoLists( view, '' );
-=======
-			transformListItemLikeElementsIntoLists( view, '', new View() );
->>>>>>> 994e583f
+				transformListItemLikeElementsIntoLists( view, '', new View() );
 
 				expect( view.childCount ).to.equal( 2 );
 				expect( stringify( view ) ).to.equal( html );
@@ -62,11 +50,7 @@
 				const html = '<p style="mso-list:"><span style="mso-list:Ignore">1.</span>Item 1</p>';
 				const view = htmlDataProcessor.toView( html );
 
-<<<<<<< HEAD
-				transformListItemLikeElementsIntoLists( view, '' );
-=======
-			transformListItemLikeElementsIntoLists( view, '', new View() );
->>>>>>> 994e583f
+				transformListItemLikeElementsIntoLists( view, '', new View() );
 
 				expect( view.childCount ).to.equal( 1 );
 				expect( view.getChild( 0 ).name ).to.equal( 'ol' );
@@ -76,11 +60,7 @@
 			it( 'handles empty body correctly', () => {
 				const view = htmlDataProcessor.toView( '' );
 
-<<<<<<< HEAD
-				transformListItemLikeElementsIntoLists( view, '' );
-=======
-			transformListItemLikeElementsIntoLists( view, '', new View() );
->>>>>>> 994e583f
+				transformListItemLikeElementsIntoLists( view, '', new View() );
 
 				expect( view.childCount ).to.equal( 0 );
 				expect( stringify( view ) ).to.equal( '' );
