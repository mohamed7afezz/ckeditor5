--- conflicted
+++ resolved
@@ -10,11 +10,8 @@
 import EditorUI from '@ckeditor/ckeditor5-core/src/editor/editorui';
 import enableToolbarKeyboardFocus from '@ckeditor/ckeditor5-ui/src/toolbar/enabletoolbarkeyboardfocus';
 import normalizeToolbarConfig from '@ckeditor/ckeditor5-ui/src/toolbar/normalizetoolbarconfig';
-<<<<<<< HEAD
 import { attachPlaceholder, getPlaceholderElement } from '@ckeditor/ckeditor5-engine/src/view/placeholder';
-=======
 import ElementReplacer from '@ckeditor/ckeditor5-utils/src/elementreplacer';
->>>>>>> 112035b3
 
 /**
  * The classic editor UI class.
@@ -98,19 +95,15 @@
 		const editingRoot = editingView.document.getRoot();
 		view.editable.name = editingRoot.rootName;
 
-<<<<<<< HEAD
 		editor.on( 'dataReady', () => {
 			view.editable.enableDomRootActions();
 
 			attachPlaceholder( editingView, getPlaceholderElement( editingRoot ), 'Type some text...' );
 		} );
 
-		this.focusTracker.add( this.view.editableElement );
-=======
+		this.focusTracker.add( view.editable.editableElement );
+
 		this._editableElements.push( view.editable );
->>>>>>> 112035b3
-
-		this.focusTracker.add( view.editable.editableElement );
 
 		view.toolbar.fillFromConfig( this._toolbarConfig.items, this.componentFactory );
 
@@ -133,11 +126,6 @@
 	 */
 	destroy() {
 		this._elementReplacer.restore();
-
-		super.destroy();
-	}
-
-	destroy() {
 		this.view.editable.disableDomRootActions();
 
 		super.destroy();
