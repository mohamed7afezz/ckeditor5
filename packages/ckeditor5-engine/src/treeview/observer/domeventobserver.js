--- conflicted
+++ resolved
@@ -34,17 +34,7 @@
  */
 export default class DomEventObserver extends Observer {
 	constructor( treeView ) {
-<<<<<<< HEAD
-		/**
-		 * Reference to the {@link core.treeView.TreeView} object.
-		 *
-		 * @readonly
-		 * @member {core.treeView.TreeView} core.treeView.observer.DomEventObserver#treeView
-		 */
-		this.treeView = treeView;
-=======
 		super( treeView );
->>>>>>> 0c83d6c7
 
 		/**
 		 * Type of the DOM event the observer should listen on. Array of types can be defined
