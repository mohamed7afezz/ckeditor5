/**
 * @license Copyright (c) 2003-2020, CKSource - Frederico Knabben. All rights reserved.
 * For licensing, see LICENSE.md or https://ckeditor.com/legal/ckeditor-oss-license
 */

/**
 * @module engine/conversion/downcastdispatcher
 */

import Consumable from './modelconsumable';
import Range from '../model/range';
import EmitterMixin from '@ckeditor/ckeditor5-utils/src/emittermixin';
import mix from '@ckeditor/ckeditor5-utils/src/mix';

/**
 * Downcast dispatcher is a central point of downcasting (conversion from the model to the view), which is a process of reacting to changes
 * in the model and firing a set of events. Callbacks listening to these events are called converters. The
 * converters' role is to convert the model changes to changes in view (for example, adding view nodes or
 * changing attributes on view elements).
 *
 * During the conversion process, downcast dispatcher fires events basing on the state of the model and prepares
 * data for these events. It is important to understand that the events are connected with the changes done on the model,
 * for example: "a node has been inserted" or "an attribute has changed". This is in contrary to upcasting (a view-to-model conversion)
 * where you convert the view state (view nodes) to a model tree.
 *
 * The events are prepared basing on a diff created by {@link module:engine/model/differ~Differ Differ}, which buffers them
 * and then passes to the downcast dispatcher as a diff between the old model state and the new model state.
 *
 * Note that because the changes are converted, there is a need to have a mapping between the model structure and the view structure.
 * To map positions and elements during the downcast (a model-to-view conversion), use {@link module:engine/conversion/mapper~Mapper}.
 *
 * Downcast dispatcher fires the following events for model tree changes:
 *
 * * {@link module:engine/conversion/downcastdispatcher~DowncastDispatcher#event:insert `insert`} &ndash;
 * If a range of nodes was inserted to the model tree.
 * * {@link module:engine/conversion/downcastdispatcher~DowncastDispatcher#event:remove `remove`} &ndash;
 * If a range of nodes was removed from the model tree.
 * * {@link module:engine/conversion/downcastdispatcher~DowncastDispatcher#event:attribute `attribute`} &ndash;
 * If an attribute was added, changed or removed from a model node.
 *
 * For {@link module:engine/conversion/downcastdispatcher~DowncastDispatcher#event:insert `insert`}
 * and {@link module:engine/conversion/downcastdispatcher~DowncastDispatcher#event:attribute `attribute`},
 * downcast dispatcher generates {@link module:engine/conversion/modelconsumable~ModelConsumable consumables}.
 * These are used to have control over which changes have already been consumed. It is useful when some converters
 * overwrite others or convert multiple changes (for example, it converts an insertion of an element and also converts that
 * element's attributes during the insertion).
 *
 * Additionally, downcast dispatcher fires events for {@link module:engine/model/markercollection~Marker marker} changes:
 *
 * * {@link module:engine/conversion/downcastdispatcher~DowncastDispatcher#event:addMarker} &ndash; If a marker was added.
 * * {@link module:engine/conversion/downcastdispatcher~DowncastDispatcher#event:removeMarker} &ndash; If a marker was removed.
 *
 * Note that changing a marker is done through removing the marker from the old range and adding it on the new range,
 * so both events are fired.
 *
 * Finally, downcast dispatcher also handles firing events for the {@link module:engine/model/selection model selection}
 * conversion:
 *
 * * {@link module:engine/conversion/downcastdispatcher~DowncastDispatcher#event:selection}
 * &ndash; Converts the selection from the model to the view.
 * * {@link module:engine/conversion/downcastdispatcher~DowncastDispatcher#event:attribute}
 * &ndash; Fired for every selection attribute.
 * * {@link module:engine/conversion/downcastdispatcher~DowncastDispatcher#event:addMarker}
 * &ndash; Fired for every marker that contains a selection.
 *
 * Unlike model tree and markers, events for selection are not fired for changes but for selection state.
 *
 * When providing custom listeners for downcast dispatcher, remember to check whether a given change has not been
 * {@link module:engine/conversion/modelconsumable~ModelConsumable#consume consumed} yet.
 *
 * When providing custom listeners for downcast dispatcher, keep in mind that any callback that has
 * {@link module:engine/conversion/modelconsumable~ModelConsumable#consume consumed} a value from a consumable and
 * converted the change should also stop the event (for efficiency purposes).
 *
 * When providing custom listeners for downcast dispatcher, remember to use the provided
 * {@link module:engine/view/downcastwriter~DowncastWriter view downcast writer} to apply changes to the view document.
 *
 * An example of a custom converter for the downcast dispatcher:
 *
 *		// You will convert inserting a "paragraph" model element into the model.
 *		downcastDispatcher.on( 'insert:paragraph', ( evt, data, conversionApi ) => {
 *			// Remember to check whether the change has not been consumed yet and consume it.
 *			if ( conversionApi.consumable.consume( data.item, 'insert' ) ) {
 *				return;
 *			}
 *
 *			// Translate the position in the model to a position in the view.
 *			const viewPosition = conversionApi.mapper.toViewPosition( data.range.start );
 *
 *			// Create a <p> element that will be inserted into the view at the `viewPosition`.
 *			const viewElement = conversionApi.writer.createContainerElement( 'p' );
 *
 *			// Bind the newly created view element to the model element so positions will map accordingly in the future.
 *			conversionApi.mapper.bindElements( data.item, viewElement );
 *
 *			// Add the newly created view element to the view.
 *			conversionApi.writer.insert( viewPosition, viewElement );
 *
 *			// Remember to stop the event propagation.
 *			evt.stop();
 *		} );
 */
export default class DowncastDispatcher {
	/**
	 * Creates a downcast dispatcher instance.
	 *
	 * @see module:engine/conversion/downcastdispatcher~DowncastConversionApi
	 * @param {Object} conversionApi Additional properties for an interface that will be passed to events fired
	 * by the downcast dispatcher.
	 */
	constructor( conversionApi ) {
		/**
		 * An interface passed by the dispatcher to the event callbacks.
		 *
		 * @member {module:engine/conversion/downcastdispatcher~DowncastConversionApi}
		 */
<<<<<<< HEAD
		this.conversionApi = extend( { dispatcher: this }, conversionApi );

		this._map = new Map();
=======
		this.conversionApi = Object.assign( { dispatcher: this }, conversionApi );
>>>>>>> ef3a8ad8
	}

	/**
	 * Takes a {@link module:engine/model/differ~Differ model differ} object with buffered changes and fires conversion basing on it.
	 *
	 * @param {module:engine/model/differ~Differ} differ The differ object with buffered changes.
	 * @param {module:engine/model/markercollection~MarkerCollection} markers Markers connected with the converted model.
	 * @param {module:engine/view/downcastwriter~DowncastWriter} writer The view writer that should be used to modify the view document.
	 */
	convertChanges( differ, markers, writer ) {
		// Before the view is updated, remove markers which have changed.
		for ( const change of differ.getMarkersToRemove() ) {
			this.convertMarkerRemove( change.name, change.range, writer );
		}

		const changes = differ.getChanges();

		if ( changes.length ) {
			// @if CK_DEBUG // console.log( `convertChanges() size: ${ changes.length }` );
		}

		// Convert changes that happened on model tree.
		for ( const entry of changes ) {
			// @if CK_DEBUG // console.log( `differ: ${ entry.type }` );

			if ( entry.type == 'insert' ) {
				this.convertInsert( Range._createFromPositionAndShift( entry.position, entry.length ), writer );
			} else if ( entry.type == 'remove' ) {
				this.convertRemove( entry.position, entry.length, entry.name, writer );
			} else if ( entry.type == 'refresh' ) {
				// @if CK_DEBUG console.warn( 'convert refresh' );
				this.convertRefresh( Range._createFromPositionAndShift( entry.position, entry.length ), writer );
			} else if ( entry.type == 'attribute' ) {
				this.convertAttribute( entry.range, entry.attributeKey, entry.attributeOldValue, entry.attributeNewValue, writer );
			} else {
				// todo warning
			}
		}

		for ( const markerName of this.conversionApi.mapper.flushUnboundMarkerNames() ) {
			const markerRange = markers.get( markerName ).getRange();

			this.convertMarkerRemove( markerName, markerRange, writer );
			this.convertMarkerAdd( markerName, markerRange, writer );
		}

		// After the view is updated, convert markers which have changed.
		for ( const change of differ.getMarkersToAdd() ) {
			this.convertMarkerAdd( change.name, change.range, writer );
		}
	}

	mapRefreshEvents( modelName, events = [] ) {
		for ( const eventName of events ) {
			this._map.set( eventName, modelName );
		}
	}

	pocCheckChangesForRefresh( differ ) {
		const changes = differ.getChanges();

		const found = [ ...changes ]
			.filter( ( { type } ) => type === 'attribute' || type === 'insert' || type === 'remove' )
			.map( entry => {
				const { range, position, type } = entry;
				const element = range && range.start.nodeAfter || position && position.parent;

				let eventName;

				if ( type === 'attribute' ) {
					eventName = `attribute:${ entry.attributeKey }:${ element.name }`;
				} else {
					eventName = `${ type }:${ element.name }`;
				}

				if ( this._map.has( eventName ) ) {
					const expectedElement = this._map.get( eventName );

					return element.is( 'element', expectedElement ) ? element : element.findAncestor( expectedElement );
				}
			} )
			.filter( element => !!element );

		const elementsToRefresh = new Set( found );

		[ ...elementsToRefresh.values() ].forEach( box => differ._pocRefreshItem( box ) );
	}

	/**
	 * Starts a conversion of a range insertion.
	 *
	 * For each node in the range, {@link #event:insert `insert` event is fired}. For each attribute on each node,
	 * {@link #event:attribute `attribute` event is fired}.
	 *
	 * @fires insert
	 * @fires attribute
	 * @param {module:engine/model/range~Range} range The inserted range.
	 * @param {module:engine/view/downcastwriter~DowncastWriter} writer The view writer that should be used to modify the view document.
	 */
	convertInsert( range, writer ) {
		this.conversionApi.writer = writer;

		// Create a list of things that can be consumed, consisting of nodes and their attributes.
		this.conversionApi.consumable = this._createInsertConsumable( range );

		// Fire a separate insert event for each node and text fragment contained in the range.
		for ( const value of range ) {
			const item = value.item;
			const itemRange = Range._createFromPositionAndShift( value.previousPosition, value.length );
			const data = {
				item,
				range: itemRange
			};

			this._testAndFire( 'insert', data );

			// Fire a separate addAttribute event for each attribute that was set on inserted items.
			// This is important because most attributes converters will listen only to add/change/removeAttribute events.
			// If we would not add this part, attributes on inserted nodes would not be converted.
			for ( const key of item.getAttributeKeys() ) {
				data.attributeKey = key;
				data.attributeOldValue = null;
				data.attributeNewValue = item.getAttribute( key );

				this._testAndFire( `attribute:${ key }`, data );
			}
		}

		this._clearConversionApi();
	}

	/**
	 * Fires conversion of a single node removal. Fires {@link #event:remove remove event} with provided data.
	 *
	 * @param {module:engine/model/position~Position} position Position from which node was removed.
	 * @param {Number} length Offset size of removed node.
	 * @param {String} name Name of removed node.
	 * @param {module:engine/view/downcastwriter~DowncastWriter} writer View writer that should be used to modify view document.
	 */
	convertRemove( position, length, name, writer ) {
		this.conversionApi.writer = writer;

		this.fire( 'remove:' + name, { position, length }, this.conversionApi );

		this._clearConversionApi();
	}

	/**
	 * Starts conversion of attribute change on given `range`.
	 *
	 * For each node in the given `range`, {@link #event:attribute attribute event} is fired with the passed data.
	 *
	 * @fires attribute
	 * @param {module:engine/model/range~Range} range Changed range.
	 * @param {String} key Key of the attribute that has changed.
	 * @param {*} oldValue Attribute value before the change or `null` if the attribute has not been set before.
	 * @param {*} newValue New attribute value or `null` if the attribute has been removed.
	 * @param {module:engine/view/downcastwriter~DowncastWriter} writer View writer that should be used to modify view document.
	 */
	convertAttribute( range, key, oldValue, newValue, writer ) {
		this.conversionApi.writer = writer;

		// Create a list with attributes to consume.
		this.conversionApi.consumable = this._createConsumableForRange( range, `attribute:${ key }` );

		// Create a separate attribute event for each node in the range.
		for ( const value of range ) {
			const item = value.item;
			const itemRange = Range._createFromPositionAndShift( value.previousPosition, value.length );
			const data = {
				item,
				range: itemRange,
				attributeKey: key,
				attributeOldValue: oldValue,
				attributeNewValue: newValue
			};

			this._testAndFire( `attribute:${ key }`, data );
		}

		this._clearConversionApi();
	}

	convertRefresh( range, writer ) {
		this.conversionApi.writer = writer;

		// Create a list of things that can be consumed, consisting of nodes and their attributes.
		this.conversionApi.consumable = this._createInsertConsumable( range );

		for ( const value of range ) {
			const item = value.item;
			const itemRange = Range._createFromPositionAndShift( value.previousPosition, value.length );
			const data = {
				item,
				range: itemRange,
				isRefresh: true
			};

			this._testAndFire( 'insert', data );
		}

		this._clearConversionApi();
	}

	/**
	 * Starts model selection conversion.
	 *
	 * Fires events for given {@link module:engine/model/selection~Selection selection} to start selection conversion.
	 *
	 * @fires selection
	 * @fires addMarker
	 * @fires attribute
	 * @param {module:engine/model/selection~Selection} selection Selection to convert.
	 * @param {module:engine/model/markercollection~MarkerCollection} markers Markers connected with converted model.
	 * @param {module:engine/view/downcastwriter~DowncastWriter} writer View writer that should be used to modify view document.
	 */
	convertSelection( selection, markers, writer ) {
		const markersAtSelection = Array.from( markers.getMarkersAtPosition( selection.getFirstPosition() ) );

		this.conversionApi.writer = writer;
		this.conversionApi.consumable = this._createSelectionConsumable( selection, markersAtSelection );

		this.fire( 'selection', { selection }, this.conversionApi );

		if ( !selection.isCollapsed ) {
			return;
		}

		for ( const marker of markersAtSelection ) {
			const markerRange = marker.getRange();

			if ( !shouldMarkerChangeBeConverted( selection.getFirstPosition(), marker, this.conversionApi.mapper ) ) {
				continue;
			}

			const data = {
				item: selection,
				markerName: marker.name,
				markerRange
			};

			if ( this.conversionApi.consumable.test( selection, 'addMarker:' + marker.name ) ) {
				this.fire( 'addMarker:' + marker.name, data, this.conversionApi );
			}
		}

		for ( const key of selection.getAttributeKeys() ) {
			const data = {
				item: selection,
				range: selection.getFirstRange(),
				attributeKey: key,
				attributeOldValue: null,
				attributeNewValue: selection.getAttribute( key )
			};

			// Do not fire event if the attribute has been consumed.
			if ( this.conversionApi.consumable.test( selection, 'attribute:' + data.attributeKey ) ) {
				this.fire( 'attribute:' + data.attributeKey + ':$text', data, this.conversionApi );
			}
		}

		this._clearConversionApi();
	}

	/**
	 * Converts added marker. Fires {@link #event:addMarker addMarker} event for each item
	 * in marker's range. If range is collapsed single event is dispatched. See event description for more details.
	 *
	 * @fires addMarker
	 * @param {String} markerName Marker name.
	 * @param {module:engine/model/range~Range} markerRange Marker range.
	 * @param {module:engine/view/downcastwriter~DowncastWriter} writer View writer that should be used to modify view document.
	 */
	convertMarkerAdd( markerName, markerRange, writer ) {
		// Do not convert if range is in graveyard or not in the document (e.g. in DocumentFragment).
		if ( !markerRange.root.document || markerRange.root.rootName == '$graveyard' ) {
			return;
		}

		this.conversionApi.writer = writer;

		// In markers' case, event name == consumable name.
		const eventName = 'addMarker:' + markerName;

		//
		// First, fire an event for the whole marker.
		//
		const consumable = new Consumable();
		consumable.add( markerRange, eventName );

		this.conversionApi.consumable = consumable;

		this.fire( eventName, { markerName, markerRange }, this.conversionApi );

		//
		// Do not fire events for each item inside the range if the range got consumed.
		//
		if ( !consumable.test( markerRange, eventName ) ) {
			return;
		}

		//
		// Then, fire an event for each item inside the marker range.
		//
		this.conversionApi.consumable = this._createConsumableForRange( markerRange, eventName );

		for ( const item of markerRange.getItems() ) {
			// Do not fire event for already consumed items.
			if ( !this.conversionApi.consumable.test( item, eventName ) ) {
				continue;
			}

			const data = { item, range: Range._createOn( item ), markerName, markerRange };

			this.fire( eventName, data, this.conversionApi );
		}

		this._clearConversionApi();
	}

	/**
	 * Fires conversion of marker removal. Fires {@link #event:removeMarker removeMarker} event with provided data.
	 *
	 * @fires removeMarker
	 * @param {String} markerName Marker name.
	 * @param {module:engine/model/range~Range} markerRange Marker range.
	 * @param {module:engine/view/downcastwriter~DowncastWriter} writer View writer that should be used to modify view document.
	 */
	convertMarkerRemove( markerName, markerRange, writer ) {
		// Do not convert if range is in graveyard or not in the document (e.g. in DocumentFragment).
		if ( !markerRange.root.document || markerRange.root.rootName == '$graveyard' ) {
			return;
		}

		this.conversionApi.writer = writer;

		this.fire( 'removeMarker:' + markerName, { markerName, markerRange }, this.conversionApi );

		this._clearConversionApi();
	}

	/**
	 * Creates {@link module:engine/conversion/modelconsumable~ModelConsumable} with values to consume from given range,
	 * assuming that the range has just been inserted to the model.
	 *
	 * @private
	 * @param {module:engine/model/range~Range} range Inserted range.
	 * @returns {module:engine/conversion/modelconsumable~ModelConsumable} Values to consume.
	 */
	_createInsertConsumable( range ) {
		const consumable = new Consumable();

		for ( const value of range ) {
			const item = value.item;

			consumable.add( item, 'insert' );

			for ( const key of item.getAttributeKeys() ) {
				consumable.add( item, 'attribute:' + key );
			}
		}

		return consumable;
	}

	/**
	 * Creates {@link module:engine/conversion/modelconsumable~ModelConsumable} with values to consume for given range.
	 *
	 * @private
	 * @param {module:engine/model/range~Range} range Affected range.
	 * @param {String} type Consumable type.
	 * @returns {module:engine/conversion/modelconsumable~ModelConsumable} Values to consume.
	 */
	_createConsumableForRange( range, type ) {
		const consumable = new Consumable();

		for ( const item of range.getItems() ) {
			consumable.add( item, type );
		}

		return consumable;
	}

	/**
	 * Creates {@link module:engine/conversion/modelconsumable~ModelConsumable} with selection consumable values.
	 *
	 * @private
	 * @param {module:engine/model/selection~Selection} selection Selection to create consumable from.
	 * @param {Iterable.<module:engine/model/markercollection~Marker>} markers Markers which contains selection.
	 * @returns {module:engine/conversion/modelconsumable~ModelConsumable} Values to consume.
	 */
	_createSelectionConsumable( selection, markers ) {
		const consumable = new Consumable();

		consumable.add( selection, 'selection' );

		for ( const marker of markers ) {
			consumable.add( selection, 'addMarker:' + marker.name );
		}

		for ( const key of selection.getAttributeKeys() ) {
			consumable.add( selection, 'attribute:' + key );
		}

		return consumable;
	}

	/**
	 * Tests passed `consumable` to check whether given event can be fired and if so, fires it.
	 *
	 * @private
	 * @fires insert
	 * @fires attribute
	 * @param {String} type Event type.
	 * @param {Object} data Event data.
	 */
	_testAndFire( type, data ) {
		if ( !this.conversionApi.consumable.test( data.item, type ) ) {
			// Do not fire event if the item was consumed.
			return;
		}

		const name = data.item.name || '$text';

		this.fire( type + ':' + name, data, this.conversionApi );
	}

	/**
	 * Clears conversion API object.
	 *
	 * @private
	 */
	_clearConversionApi() {
		delete this.conversionApi.writer;
		delete this.conversionApi.consumable;
	}

	/**
	 * Fired for inserted nodes.
	 *
	 * `insert` is a namespace for a class of events. Names of actually called events follow this pattern:
	 * `insert:name`. `name` is either `'$text'`, when {@link module:engine/model/text~Text a text node} has been inserted,
	 * or {@link module:engine/model/element~Element#name name} of inserted element.
	 *
	 * This way listeners can either listen to a general `insert` event or specific event (for example `insert:paragraph`).
	 *
	 * @event insert
	 * @param {Object} data Additional information about the change.
	 * @param {module:engine/model/item~Item} data.item Inserted item.
	 * @param {module:engine/model/range~Range} data.range Range spanning over inserted item.
	 * @param {module:engine/conversion/downcastdispatcher~DowncastConversionApi} conversionApi Conversion interface
	 * to be used by callback, passed in `DowncastDispatcher` constructor.
	 */

	/**
	 * Fired for removed nodes.
	 *
	 * `remove` is a namespace for a class of events. Names of actually called events follow this pattern:
	 * `remove:name`. `name` is either `'$text'`, when {@link module:engine/model/text~Text a text node} has been removed,
	 * or the {@link module:engine/model/element~Element#name name} of removed element.
	 *
	 * This way listeners can either listen to a general `remove` event or specific event (for example `remove:paragraph`).
	 *
	 * @event remove
	 * @param {Object} data Additional information about the change.
	 * @param {module:engine/model/position~Position} data.position Position from which the node has been removed.
	 * @param {Number} data.length Offset size of the removed node.
	 * @param {module:engine/conversion/downcastdispatcher~DowncastConversionApi} conversionApi Conversion interface
	 * to be used by callback, passed in `DowncastDispatcher` constructor.
	 */

	/**
	 * Fired in the following cases:
	 *
	 * * when an attribute has been added, changed, or removed from a node,
	 * * when a node with an attribute is inserted,
	 * * when collapsed model selection attribute is converted.
	 *
	 * `attribute` is a namespace for a class of events. Names of actually called events follow this pattern:
	 * `attribute:attributeKey:name`. `attributeKey` is the key of added/changed/removed attribute.
	 * `name` is either `'$text'` if change was on {@link module:engine/model/text~Text a text node},
	 * or the {@link module:engine/model/element~Element#name name} of element which attribute has changed.
	 *
	 * This way listeners can either listen to a general `attribute:bold` event or specific event (for example `attribute:src:image`).
	 *
	 * @event attribute
	 * @param {Object} data Additional information about the change.
	 * @param {module:engine/model/item~Item|module:engine/model/documentselection~DocumentSelection} data.item Changed item
	 * or converted selection.
	 * @param {module:engine/model/range~Range} data.range Range spanning over changed item or selection range.
	 * @param {String} data.attributeKey Attribute key.
	 * @param {*} data.attributeOldValue Attribute value before the change. This is `null` when selection attribute is converted.
	 * @param {*} data.attributeNewValue New attribute value.
	 * @param {module:engine/conversion/downcastdispatcher~DowncastConversionApi} conversionApi Conversion interface
	 * to be used by callback, passed in `DowncastDispatcher` constructor.
	 */

	/**
	 * Fired for {@link module:engine/model/selection~Selection selection} changes.
	 *
	 * @event selection
	 * @param {module:engine/model/selection~Selection} selection Selection that is converted.
	 * @param {module:engine/conversion/downcastdispatcher~DowncastConversionApi} conversionApi Conversion interface
	 * to be used by callback, passed in `DowncastDispatcher` constructor.
	 */

	/**
	 * Fired when a new marker is added to the model. Also fired when collapsed model selection that is inside a marker is converted.
	 *
	 * `addMarker` is a namespace for a class of events. Names of actually called events follow this pattern:
	 * `addMarker:markerName`. By specifying certain marker names, you can make the events even more gradual. For example,
	 * if markers are named `foo:abc`, `foo:bar`, then it is possible to listen to `addMarker:foo` or `addMarker:foo:abc` and
	 * `addMarker:foo:bar` events.
	 *
	 * If the marker range is not collapsed:
	 *
	 * * the event is fired for each item in the marker range one by one,
	 * * `conversionApi.consumable` includes each item of the marker range and the consumable value is same as event name.
	 *
	 * If the marker range is collapsed:
	 *
	 * * there is only one event,
	 * * `conversionApi.consumable` includes marker range with event name.
	 *
	 * If selection inside a marker is converted:
	 *
	 * * there is only one event,
	 * * `conversionApi.consumable` includes selection instance with event name.
	 *
	 * @event addMarker
	 * @param {Object} data Additional information about the change.
	 * @param {module:engine/model/item~Item|module:engine/model/selection~Selection} data.item Item inside the new marker or
	 * the selection that is being converted.
	 * @param {module:engine/model/range~Range} [data.range] Range spanning over converted item. Available only in marker conversion, if
	 * the marker range was not collapsed.
	 * @param {module:engine/model/range~Range} data.markerRange Marker range.
	 * @param {String} data.markerName Marker name.
	 * @param {module:engine/conversion/downcastdispatcher~DowncastConversionApi} conversionApi Conversion interface
	 * to be used by callback, passed in `DowncastDispatcher` constructor.
	 */

	/**
	 * Fired when marker is removed from the model.
	 *
	 * `removeMarker` is a namespace for a class of events. Names of actually called events follow this pattern:
	 * `removeMarker:markerName`. By specifying certain marker names, you can make the events even more gradual. For example,
	 * if markers are named `foo:abc`, `foo:bar`, then it is possible to listen to `removeMarker:foo` or `removeMarker:foo:abc` and
	 * `removeMarker:foo:bar` events.
	 *
	 * @event removeMarker
	 * @param {Object} data Additional information about the change.
	 * @param {module:engine/model/range~Range} data.markerRange Marker range.
	 * @param {String} data.markerName Marker name.
	 * @param {module:engine/conversion/downcastdispatcher~DowncastConversionApi} conversionApi Conversion interface
	 * to be used by callback, passed in `DowncastDispatcher` constructor.
	 */
}

mix( DowncastDispatcher, EmitterMixin );

// Helper function, checks whether change of `marker` at `modelPosition` should be converted. Marker changes are not
// converted if they happen inside an element with custom conversion method.
//
// @param {module:engine/model/position~Position} modelPosition
// @param {module:engine/model/markercollection~Marker} marker
// @param {module:engine/conversion/mapper~Mapper} mapper
// @returns {Boolean}
function shouldMarkerChangeBeConverted( modelPosition, marker, mapper ) {
	const range = marker.getRange();
	const ancestors = Array.from( modelPosition.getAncestors() );
	ancestors.shift(); // Remove root element. It cannot be passed to `model.Range#containsItem`.
	ancestors.reverse();

	const hasCustomHandling = ancestors.some( element => {
		if ( range.containsItem( element ) ) {
			const viewElement = mapper.toViewElement( element );

			return !!viewElement.getCustomProperty( 'addHighlight' );
		}
	} );

	return !hasCustomHandling;
}

/**
 * Conversion interface that is registered for given {@link module:engine/conversion/downcastdispatcher~DowncastDispatcher}
 * and is passed as one of parameters when {@link module:engine/conversion/downcastdispatcher~DowncastDispatcher dispatcher}
 * fires its events.
 *
 * @interface module:engine/conversion/downcastdispatcher~DowncastConversionApi
 */

/**
 * The {@link module:engine/conversion/downcastdispatcher~DowncastDispatcher} instance.
 *
 * @member {module:engine/conversion/downcastdispatcher~DowncastDispatcher} #dispatcher
 */

/**
 * Stores information about what parts of processed model item are still waiting to be handled. After a piece of model item
 * was converted, appropriate consumable value should be {@link module:engine/conversion/modelconsumable~ModelConsumable#consume consumed}.
 *
 * @member {module:engine/conversion/modelconsumable~ModelConsumable} #consumable
 */

/**
 * The {@link module:engine/conversion/mapper~Mapper} instance.
 *
 * @member {module:engine/conversion/mapper~Mapper} #mapper
 */

/**
 * The {@link module:engine/model/schema~Schema} instance set for the model that is downcast.
 *
 * @member {module:engine/model/schema~Schema} #schema
 */

/**
 * The {@link module:engine/view/downcastwriter~DowncastWriter} instance used to manipulate data during conversion.
 *
 * @member {module:engine/view/downcastwriter~DowncastWriter} #writer
 */

/**
 * An object with an additional configuration which can be used during conversion process. Available only for data downcast conversion.
 *
 * @member {Object} #options
 */<|MERGE_RESOLUTION|>--- conflicted
+++ resolved
@@ -114,13 +114,9 @@
 		 *
 		 * @member {module:engine/conversion/downcastdispatcher~DowncastConversionApi}
 		 */
-<<<<<<< HEAD
-		this.conversionApi = extend( { dispatcher: this }, conversionApi );
+		this.conversionApi = Object.assign( { dispatcher: this }, conversionApi );
 
 		this._map = new Map();
-=======
-		this.conversionApi = Object.assign( { dispatcher: this }, conversionApi );
->>>>>>> ef3a8ad8
 	}
 
 	/**
