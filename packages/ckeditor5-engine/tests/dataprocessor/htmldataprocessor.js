/**
 * @license Copyright (c) 2003-2021, CKSource - Frederico Knabben. All rights reserved.
 * For licensing, see LICENSE.md or https://ckeditor.com/legal/ckeditor-oss-license
 */

/* globals setTimeout, window */

import HtmlDataProcessor from '../../src/dataprocessor/htmldataprocessor';
import xssTemplates from '../../tests/dataprocessor/_utils/xsstemplates';
import ViewDocumentFragment from '../../src/view/documentfragment';
import { stringify, parse } from '../../src/dev-utils/view';
import { StylesProcessor } from '../../src/view/stylesmap';
import ViewDocument from '../../src/view/document';

describe( 'HtmlDataProcessor', () => {
	let dataProcessor, viewDocument;

	beforeEach( () => {
		viewDocument = new ViewDocument( new StylesProcessor() );
		dataProcessor = new HtmlDataProcessor( viewDocument );
	} );

	describe( 'toView()', () => {
		it( 'should return empty DocumentFragment when empty string is passed', () => {
			const fragment = dataProcessor.toView( '' );
			expect( fragment ).to.be.an.instanceOf( ViewDocumentFragment );
			expect( fragment.childCount ).to.equal( 0 );
		} );

		it( 'should convert HTML to DocumentFragment with single text node', () => {
			const fragment = dataProcessor.toView( 'foo bar' );

			expect( stringify( fragment ) ).to.equal( 'foo bar' );
		} );

		it( 'should convert HTML to DocumentFragment with multiple child nodes', () => {
			const fragment = dataProcessor.toView( '<p>foo</p><p>bar</p>' );

			expect( stringify( fragment ) ).to.equal( '<p>foo</p><p>bar</p>' );
		} );

		it( 'should return only elements inside body tag', () => {
			const fragment = dataProcessor.toView( '<html><head></head><body><p>foo</p></body></html>' );

			expect( stringify( fragment ) ).to.equal( '<p>foo</p>' );
		} );

		it( 'should not add any additional nodes', () => {
			const fragment = dataProcessor.toView( 'foo <b>bar</b> text' );

			expect( stringify( fragment ) ).to.equal( 'foo <b>bar</b> text' );
		} );

		// Test against XSS attacks.
		for ( const name in xssTemplates ) {
			const input = xssTemplates[ name ].replace( /%xss%/g, 'testXss()' );

			it( 'should prevent XSS attacks: ' + name, done => {
				window.testXss = sinon.spy();
				dataProcessor.toView( input );

				setTimeout( () => {
					sinon.assert.notCalled( window.testXss );
					done();
				}, 10 );
			} );
		}

		describe( 'https://github.com/ckeditor/ckeditor5-clipboard/issues/2#issuecomment-310417731 + #404', () => {
			it( 'does not lose whitespaces in Chrome\'s paste-like content', () => {
				const fragment = dataProcessor.toView(
					'<meta charset=\'utf-8\'>' +
					'<span>This is the<span>\u00a0</span></span>' +
					'<a href="url">third developer preview</a>' +
					'<span><span>\u00a0</span>of<span>\u00a0</span></span>' +
					'<strong>CKEditor\u00a05</strong>' +
					'<span>.</span>'
				);

				expect( stringify( fragment ) ).to.equal(
					'<span>This is the<span>\u00a0</span></span>' +
					'<a href="url">third developer preview</a>' +
					'<span><span>\u00a0</span>of<span>\u00a0</span></span>' +
					'<strong>CKEditor\u00a05</strong>' +
					'<span>.</span>'
				);

				// Just to be sure... stringify() uses conversion and the browser extensively,
				// so it's not entirely safe.
				expect( fragment.getChild( 0 ).getChild( 1 ).getChild( 0 ).data ).to.equal( '\u00a0' );
				expect( fragment.getChild( 2 ).getChild( 0 ).getChild( 0 ).data ).to.equal( '\u00a0' );
				expect( fragment.getChild( 2 ).getChild( 2 ).getChild( 0 ).data ).to.equal( '\u00a0' );
			} );
		} );
	} );

	describe( 'toData()', () => {
		it( 'should return empty string when empty DocumentFragment is passed', () => {
			const fragment = new ViewDocumentFragment( viewDocument );

			expect( dataProcessor.toData( fragment ) ).to.equal( '' );
		} );

		it( 'should return text if document fragment with single text node is passed', () => {
			const fragment = new ViewDocumentFragment( viewDocument );
			fragment._appendChild( parse( 'foo bar' ) );

			expect( dataProcessor.toData( fragment ) ).to.equal( 'foo bar' );
		} );

		it( 'should convert HTML to DocumentFragment with multiple child nodes', () => {
			const fragment = parse( '<p>foo</p><p>bar</p>' );

			expect( dataProcessor.toData( fragment ) ).to.equal( '<p>foo</p><p>bar</p>' );
		} );
	} );

	describe( 'registerRawContentMatcher()', () => {
		it( 'should handle elements matching to MatcherPattern as elements with raw content', () => {
			dataProcessor.registerRawContentMatcher( { name: 'div', classes: 'raw' } );

			const fragment = dataProcessor.toView(
				'<p>foo</p>' +
				'<div class="raw">' +
					'<!-- 123 -->' +
					' abc ' +
					'<!-- 456 -->' +
				'</div>' +
				'<p>bar</p>'
			);

			expect( stringify( fragment ) ).to.equal( '<p>foo</p><div class="raw"></div><p>bar</p>' );
			expect( fragment.getChild( 1 ).getCustomProperty( '$rawContent' ) ).to.equal( '<!-- 123 --> abc <!-- 456 -->' );
		} );
	} );

<<<<<<< HEAD
	describe( 'useMarkedFiller()', () => {
=======
	describe( 'useFillerType()', () => {
>>>>>>> 04d90a2f
		it( 'should turn on and off using marked block fillers', () => {
			const fragment = parse( '<container:p></container:p>' );

			expect( dataProcessor.toData( fragment ) ).to.equal( '<p>&nbsp;</p>' );

<<<<<<< HEAD
			dataProcessor.useMarkedFillers( true );

			expect( dataProcessor.toData( fragment ) ).to.equal( '<p><span data-cke-filler="true">&nbsp;</span></p>' );

			dataProcessor.useMarkedFillers( false );
=======
			dataProcessor.useFillerType( 'marked' );

			expect( dataProcessor.toData( fragment ) ).to.equal( '<p><span data-cke-filler="true">&nbsp;</span></p>' );

			dataProcessor.useFillerType( 'default' );
>>>>>>> 04d90a2f

			expect( dataProcessor.toData( fragment ) ).to.equal( '<p>&nbsp;</p>' );
		} );
	} );
} );<|MERGE_RESOLUTION|>--- conflicted
+++ resolved
@@ -134,29 +134,17 @@
 		} );
 	} );
 
-<<<<<<< HEAD
-	describe( 'useMarkedFiller()', () => {
-=======
 	describe( 'useFillerType()', () => {
->>>>>>> 04d90a2f
 		it( 'should turn on and off using marked block fillers', () => {
 			const fragment = parse( '<container:p></container:p>' );
 
 			expect( dataProcessor.toData( fragment ) ).to.equal( '<p>&nbsp;</p>' );
 
-<<<<<<< HEAD
-			dataProcessor.useMarkedFillers( true );
-
-			expect( dataProcessor.toData( fragment ) ).to.equal( '<p><span data-cke-filler="true">&nbsp;</span></p>' );
-
-			dataProcessor.useMarkedFillers( false );
-=======
 			dataProcessor.useFillerType( 'marked' );
 
 			expect( dataProcessor.toData( fragment ) ).to.equal( '<p><span data-cke-filler="true">&nbsp;</span></p>' );
 
 			dataProcessor.useFillerType( 'default' );
->>>>>>> 04d90a2f
 
 			expect( dataProcessor.toData( fragment ) ).to.equal( '<p>&nbsp;</p>' );
 		} );
