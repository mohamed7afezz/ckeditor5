--- conflicted
+++ resolved
@@ -1,9 +1,5 @@
 /**
-<<<<<<< HEAD
- * @license Copyright (c) 2003-2022, CKSource - Frederico Knabben. All rights reserved.
-=======
  * @license Copyright (c) 2003-2022, CKSource Holding sp. z o.o. All rights reserved.
->>>>>>> e391ddb7
  * For licensing, see LICENSE.md or https://ckeditor.com/legal/ckeditor-oss-license
  */
 
@@ -331,26 +327,9 @@
 			} );
 		} );
 
-		it( 'should let you create batch of given type', () => {
-			model.enqueueChange( { isUndoable: false, isLocal: false }, writer => {
-				expect( writer.batch.isUndoable ).to.be.false;
-				expect( writer.batch.isLocal ).to.be.false;
-			} );
-		} );
-
-		it( 'should create a batch with the default type if empty value is passed', () => {
-			model.enqueueChange( null, writer => {
-				expect( writer.batch.isUndoable ).to.be.true;
-				expect( writer.batch.isLocal ).to.be.true;
-				expect( writer.batch.isTyping ).to.be.false;
-				expect( writer.batch.isUndo ).to.be.false;
-			} );
-
-			model.enqueueChange( undefined, writer => {
-				expect( writer.batch.isUndoable ).to.be.true;
-				expect( writer.batch.isLocal ).to.be.true;
-				expect( writer.batch.isTyping ).to.be.false;
-				expect( writer.batch.isUndo ).to.be.false;
+		it( 'should let you create transparent batch', () => {
+			model.enqueueChange( 'transparent', writer => {
+				expect( writer.batch.type ).to.equal( 'transparent' );
 			} );
 		} );
 
@@ -612,7 +591,7 @@
 		it( 'should return true if given element has text node containing spaces only', () => {
 			const pEmpty = root.getChild( 0 ).getChild( 0 );
 
-			model.enqueueChange( { isUndoable: false }, writer => {
+			model.enqueueChange( 'transparent', writer => {
 				// Model `setData()` method trims whitespaces so use writer here to insert whitespace only text.
 				writer.insertText( '    ', pEmpty, 'end' );
 			} );
@@ -623,7 +602,7 @@
 		it( 'should false true if given element has text node containing spaces only (ignoreWhitespaces)', () => {
 			const pEmpty = root.getChild( 0 ).getChild( 0 );
 
-			model.enqueueChange( { isUndoable: false }, writer => {
+			model.enqueueChange( 'transparent', writer => {
 				// Model `setData()` method trims whitespaces so use writer here to insert whitespace only text.
 				writer.insertText( '    ', pEmpty, 'end' );
 			} );
@@ -690,7 +669,7 @@
 		it( 'should return false for empty element with marker (usingOperation=false, affectsData=false)', () => {
 			const pEmpty = root.getChild( 0 ).getChild( 0 );
 
-			model.enqueueChange( { isUndoable: false }, writer => {
+			model.enqueueChange( 'transparent', writer => {
 				// Insert marker.
 				const range = ModelRange._createIn( pEmpty );
 				writer.addMarker( 'comment1', { range, usingOperation: false, affectsData: false } );
@@ -705,7 +684,7 @@
 		it( 'should return false for empty element with marker (usingOperation=true, affectsData=false)', () => {
 			const pEmpty = root.getChild( 0 ).getChild( 0 );
 
-			model.enqueueChange( { isUndoable: false }, writer => {
+			model.enqueueChange( 'transparent', writer => {
 				// Insert marker.
 				const range = ModelRange._createIn( pEmpty );
 				writer.addMarker( 'comment1', { range, usingOperation: true, affectsData: false } );
@@ -720,7 +699,7 @@
 		it( 'should return false (ignoreWhitespaces) for empty text with marker (usingOperation=false, affectsData=false)', () => {
 			const pEmpty = root.getChild( 0 ).getChild( 0 );
 
-			model.enqueueChange( { isUndoable: false }, writer => {
+			model.enqueueChange( 'transparent', writer => {
 				// Insert empty text.
 				const text = writer.createText( '    ', { bold: true } );
 				writer.append( text, pEmpty );
@@ -737,7 +716,7 @@
 		it( 'should return true for empty text with marker (usingOperation=false, affectsData=false)', () => {
 			const pEmpty = root.getChild( 0 ).getChild( 0 );
 
-			model.enqueueChange( { isUndoable: false }, writer => {
+			model.enqueueChange( 'transparent', writer => {
 				// Insert empty text.
 				const text = writer.createText( '    ', { bold: true } );
 				writer.append( text, pEmpty );
@@ -755,7 +734,7 @@
 		it( 'should return false for empty element with marker (usingOperation=false, affectsData=true)', () => {
 			const pEmpty = root.getChild( 0 ).getChild( 0 );
 
-			model.enqueueChange( { isUndoable: false }, writer => {
+			model.enqueueChange( 'transparent', writer => {
 				// Insert marker.
 				const range = ModelRange._createIn( pEmpty );
 				writer.addMarker( 'comment1', { range, usingOperation: false, affectsData: true } );
@@ -770,7 +749,7 @@
 		it( 'should return false for empty element with marker (usingOperation=true, affectsData=true)', () => {
 			const pEmpty = root.getChild( 0 ).getChild( 0 );
 
-			model.enqueueChange( { isUndoable: false }, writer => {
+			model.enqueueChange( 'transparent', writer => {
 				// Insert marker.
 				const range = ModelRange._createIn( pEmpty );
 				writer.addMarker( 'comment1', { range, usingOperation: true, affectsData: true } );
@@ -785,7 +764,7 @@
 		it( 'should return true (ignoreWhitespaces) for empty text with marker (usingOperation=false, affectsData=true)', () => {
 			const pEmpty = root.getChild( 0 ).getChild( 0 );
 
-			model.enqueueChange( { isUndoable: false }, writer => {
+			model.enqueueChange( 'transparent', writer => {
 				// Insert empty text.
 				const text = writer.createText( '    ', { bold: true } );
 				writer.append( text, pEmpty );
@@ -882,13 +861,13 @@
 		it( 'should return instance of Batch', () => {
 			const batch = model.createBatch();
 			expect( batch ).to.be.instanceof( Batch );
+			expect( batch.type ).to.equal( 'default' );
 		} );
 
 		it( 'should allow to define type of Batch', () => {
-			const batch = model.createBatch( { isUndo: true, isUndoable: true } );
+			const batch = model.createBatch( 'transparent' );
 			expect( batch ).to.be.instanceof( Batch );
-			expect( batch.isUndo ).to.be.true;
-			expect( batch.isUndoable ).to.be.true;
+			expect( batch.type ).to.equal( 'transparent' );
 		} );
 	} );
 
