--- conflicted
+++ resolved
@@ -104,13 +104,8 @@
 		setTimeout( done, 70 );
 
 		const viewBar = viewDocument.getRoot().getChild( 1 ).getChild( 0 );
-<<<<<<< HEAD
-		viewDocument.selection.addRange( ViewRange.createFromParentsAndOffsets( viewBar, 1, viewBar, 2 ) );
+		viewDocument.selection.setTo( ViewRange.createFromParentsAndOffsets( viewBar, 1, viewBar, 2 ) );
 		view.render();
-=======
-		viewDocument.selection.setTo( ViewRange.createFromParentsAndOffsets( viewBar, 1, viewBar, 2 ) );
-		viewDocument.render();
->>>>>>> 6f382190
 	} );
 
 	it( 'should not fired if observer is disabled', done => {
