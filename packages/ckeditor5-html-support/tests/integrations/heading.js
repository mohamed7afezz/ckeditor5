--- conflicted
+++ resolved
@@ -6,7 +6,6 @@
 import ClassicTestEditor from '@ckeditor/ckeditor5-core/tests/_utils/classictesteditor';
 import { getData as getViewData } from '@ckeditor/ckeditor5-engine/src/dev-utils/view';
 import HeadingEditing from '@ckeditor/ckeditor5-heading/src/headingediting';
-import { setModelHtmlAttribute } from '../../src/conversionutils';
 import GeneralHtmlSupport from '../../src/generalhtmlsupport';
 import { getModelDataWithAttributes } from '../_utils/utils';
 
@@ -43,12 +42,6 @@
 			model = editor.model;
 			dataSchema = editor.plugins.get( 'DataSchema' );
 			dataFilter = editor.plugins.get( 'DataFilter' );
-<<<<<<< HEAD
-
-			dataFilter.loadAllowedConfig( [ {
-				name: /^(h1|h2|h3|h4|h5)$/,
-				attributes: /^data-.*$/
-=======
 			htmlSupport = editor.plugins.get( 'GeneralHtmlSupport' );
 
 			dataFilter.loadAllowedConfig( [ {
@@ -56,7 +49,6 @@
 				attributes: true,
 				classes: true,
 				styles: true
->>>>>>> 8ef499a0
 			} ] );
 		} );
 
@@ -162,19 +154,10 @@
 			it( 'adding new styles', () => {
 				editor.setData( '<h1>foobar</h1>' );
 
-<<<<<<< HEAD
-				model.change( writer => {
-					setModelHtmlAttribute( writer, root.getChild( 0 ), 'htmlAttributes', 'styles', {
-						'background-color': 'blue',
-						color: 'red'
-					} );
-				} );
-=======
 				htmlSupport.setModelHtmlStyles( 'h1', {
 					'background-color': 'blue',
 					color: 'red'
 				}, root.getChild( 0 ) );
->>>>>>> 8ef499a0
 
 				expect( getModelDataWithAttributes( model, { withoutSelection: true } ) ).to.deep.equal( {
 					data: '<heading1 htmlAttributes="(1)">foobar</heading1>',
@@ -200,13 +183,7 @@
 			it( 'adding new classes', () => {
 				editor.setData( '<h2>foobar</h2>' );
 
-<<<<<<< HEAD
-				model.change( writer => {
-					setModelHtmlAttribute( writer, root.getChild( 0 ), 'htmlAttributes', 'classes', [ 'foo' ] );
-				} );
-=======
 				htmlSupport.addModelHtmlClass( 'h2', 'foo', root.getChild( 0 ) );
->>>>>>> 8ef499a0
 
 				expect( getModelDataWithAttributes( model, { withoutSelection: true } ) ).to.deep.equal( {
 					data: '<heading2 htmlAttributes="(1)">foobar</heading2>',
@@ -229,17 +206,9 @@
 			it( 'adding new attributes', () => {
 				editor.setData( '<h5>foobar</h5>' );
 
-<<<<<<< HEAD
-				model.change( writer => {
-					setModelHtmlAttribute( writer, root.getChild( 0 ), 'htmlAttributes', 'attributes', {
-						'data-foo': 'bar'
-					} );
-				} );
-=======
 				htmlSupport.setModelHtmlAttributes( 'h5', {
 					'data-foo': 'bar'
 				}, root.getChild( 0 ) );
->>>>>>> 8ef499a0
 
 				expect( getModelDataWithAttributes( model, { withoutSelection: true } ) ).to.deep.equal( {
 					data: '<otherHeading htmlAttributes="(1)">foobar</otherHeading>',
@@ -264,15 +233,7 @@
 			it( 'removing some styles', () => {
 				editor.setData( '<h1 style="background-color:blue;color:red;">foobar</h1>' );
 
-<<<<<<< HEAD
-				model.change( writer => {
-					setModelHtmlAttribute( writer, root.getChild( 0 ), 'htmlAttributes', 'styles', {
-						'background-color': 'blue'
-					} );
-				} );
-=======
 				htmlSupport.removeModelHtmlStyles( 'h1', 'color', root.getChild( 0 ) );
->>>>>>> 8ef499a0
 
 				expect( getModelDataWithAttributes( model, { withoutSelection: true } ) ).to.deep.equal( {
 					data: '<heading1 htmlAttributes="(1)">foobar</heading1>',
@@ -297,13 +258,7 @@
 			it( 'removing some classes', () => {
 				editor.setData( '<h2 class="foo bar">foobar</h2>' );
 
-<<<<<<< HEAD
-				model.change( writer => {
-					setModelHtmlAttribute( writer, root.getChild( 0 ), 'htmlAttributes', 'classes', [ 'foo' ] );
-				} );
-=======
 				htmlSupport.removeModelHtmlClass( 'h2', 'bar', root.getChild( 0 ) );
->>>>>>> 8ef499a0
 
 				expect( getModelDataWithAttributes( model, { withoutSelection: true } ) ).to.deep.equal( {
 					data: '<heading2 htmlAttributes="(1)">foobar</heading2>',
@@ -326,15 +281,7 @@
 			it( 'removing some attributes', () => {
 				editor.setData( '<h5 data-foo="bar" data-bar="baz">foobar</h5>' );
 
-<<<<<<< HEAD
-				model.change( writer => {
-					setModelHtmlAttribute( writer, root.getChild( 0 ), 'htmlAttributes', 'attributes', {
-						'data-foo': 'bar'
-					} );
-				} );
-=======
 				htmlSupport.removeModelHtmlAttributes( 'h5', 'data-bar', root.getChild( 0 ) );
->>>>>>> 8ef499a0
 
 				expect( getModelDataWithAttributes( model, { withoutSelection: true } ) ).to.deep.equal( {
 					data: '<otherHeading htmlAttributes="(1)">foobar</otherHeading>',
@@ -363,21 +310,9 @@
 					'</h1>'
 				);
 
-<<<<<<< HEAD
-				model.change( writer => {
-					setModelHtmlAttribute( writer, root.getChild( 0 ), 'htmlAttributes', 'classes', [ 'foo' ] );
-					setModelHtmlAttribute( writer, root.getChild( 0 ), 'htmlAttributes', 'styles', {
-						'background-color': 'blue'
-					} );
-					setModelHtmlAttribute( writer, root.getChild( 0 ), 'htmlAttributes', 'attributes', {
-						'data-foo': 'bar'
-					} );
-				} );
-=======
 				htmlSupport.removeModelHtmlClass( 'h1', 'bar', root.getChild( 0 ) );
 				htmlSupport.removeModelHtmlStyles( 'h1', 'color', root.getChild( 0 ) );
 				htmlSupport.removeModelHtmlAttributes( 'h1', 'data-bar', root.getChild( 0 ) );
->>>>>>> 8ef499a0
 
 				expect( getModelDataWithAttributes( model, { withoutSelection: true } ) ).to.deep.equal( {
 					data: '<heading1 htmlAttributes="(1)">foobar</heading1>',
@@ -412,13 +347,6 @@
 					'</h1>'
 				);
 
-<<<<<<< HEAD
-				model.change( writer => {
-					setModelHtmlAttribute( writer, root.getChild( 0 ), 'htmlAttributes', 'classes', null );
-					setModelHtmlAttribute( writer, root.getChild( 0 ), 'htmlAttributes', 'styles', null );
-					setModelHtmlAttribute( writer, root.getChild( 0 ), 'htmlAttributes', 'attributes', null );
-				} );
-=======
 				htmlSupport.removeModelHtmlClass( 'h1', [
 					'foo',
 					'bar'
@@ -431,7 +359,6 @@
 					'data-foo',
 					'data-bar'
 				], root.getChild( 0 ) );
->>>>>>> 8ef499a0
 
 				expect( getModelDataWithAttributes( model, { withoutSelection: true } ) ).to.deep.equal( {
 					data: '<heading1>foobar</heading1>',
@@ -472,12 +399,6 @@
 			model = editor.model;
 			dataSchema = editor.plugins.get( 'DataSchema' );
 			dataFilter = editor.plugins.get( 'DataFilter' );
-<<<<<<< HEAD
-
-			dataFilter.loadAllowedConfig( [ {
-				name: /^(h1|h2|h3|h4|h5)$/,
-				attributes: /^data-.*$/
-=======
 			htmlSupport = editor.plugins.get( 'GeneralHtmlSupport' );
 
 			dataFilter.loadAllowedConfig( [ {
@@ -485,7 +406,6 @@
 				attributes: true,
 				classes: true,
 				styles: true
->>>>>>> 8ef499a0
 			} ] );
 		} );
 
@@ -588,19 +508,10 @@
 			it( 'adding new styles', () => {
 				editor.setData( '<h1>foobar</h1>' );
 
-<<<<<<< HEAD
-				model.change( writer => {
-					setModelHtmlAttribute( writer, root.getChild( 0 ), 'htmlAttributes', 'styles', {
-						'background-color': 'blue',
-						color: 'red'
-					} );
-				} );
-=======
 				htmlSupport.setModelHtmlStyles( 'h2', {
 					'background-color': 'blue',
 					color: 'red'
 				}, root.getChild( 0 ) );
->>>>>>> 8ef499a0
 
 				expect( getModelDataWithAttributes( model, { withoutSelection: true } ) ).to.deep.equal( {
 					data: '<htmlH1 htmlAttributes="(1)">foobar</htmlH1>',
@@ -626,13 +537,7 @@
 			it( 'adding new classes', () => {
 				editor.setData( '<h2>foobar</h2>' );
 
-<<<<<<< HEAD
-				model.change( writer => {
-					setModelHtmlAttribute( writer, root.getChild( 0 ), 'htmlAttributes', 'classes', [ 'foo' ] );
-				} );
-=======
 				htmlSupport.addModelHtmlClass( 'h2', 'foo', root.getChild( 0 ) );
->>>>>>> 8ef499a0
 
 				expect( getModelDataWithAttributes( model, { withoutSelection: true } ) ).to.deep.equal( {
 					data: '<htmlH2 htmlAttributes="(1)">foobar</htmlH2>',
@@ -655,17 +560,9 @@
 			it( 'adding new attributes', () => {
 				editor.setData( '<h3>foobar</h3>' );
 
-<<<<<<< HEAD
-				model.change( writer => {
-					setModelHtmlAttribute( writer, root.getChild( 0 ), 'htmlAttributes', 'attributes', {
-						'data-foo': 'bar'
-					} );
-				} );
-=======
 				htmlSupport.setModelHtmlAttributes( 'h3', {
 					'data-foo': 'bar'
 				}, root.getChild( 0 ) );
->>>>>>> 8ef499a0
 
 				expect( getModelDataWithAttributes( model, { withoutSelection: true } ) ).to.deep.equal( {
 					data: '<htmlH3 htmlAttributes="(1)">foobar</htmlH3>',
@@ -690,15 +587,7 @@
 			it( 'removing some styles', () => {
 				editor.setData( '<h1 style="background-color:blue;color:red;">foobar</h1>' );
 
-<<<<<<< HEAD
-				model.change( writer => {
-					setModelHtmlAttribute( writer, root.getChild( 0 ), 'htmlAttributes', 'styles', {
-						'background-color': 'blue'
-					} );
-				} );
-=======
 				htmlSupport.removeModelHtmlStyles( 'h3', 'color', root.getChild( 0 ) );
->>>>>>> 8ef499a0
 
 				expect( getModelDataWithAttributes( model, { withoutSelection: true } ) ).to.deep.equal( {
 					data: '<htmlH1 htmlAttributes="(1)">foobar</htmlH1>',
@@ -723,13 +612,7 @@
 			it( 'removing some classes', () => {
 				editor.setData( '<h2 class="foo bar">foobar</h2>' );
 
-<<<<<<< HEAD
-				model.change( writer => {
-					setModelHtmlAttribute( writer, root.getChild( 0 ), 'htmlAttributes', 'classes', [ 'foo' ] );
-				} );
-=======
 				htmlSupport.removeModelHtmlClass( 'h2', 'bar', root.getChild( 0 ) );
->>>>>>> 8ef499a0
 
 				expect( getModelDataWithAttributes( model, { withoutSelection: true } ) ).to.deep.equal( {
 					data: '<htmlH2 htmlAttributes="(1)">foobar</htmlH2>',
@@ -752,15 +635,7 @@
 			it( 'removing some attributes', () => {
 				editor.setData( '<h3 data-foo="bar" data-bar="baz">foobar</h3>' );
 
-<<<<<<< HEAD
-				model.change( writer => {
-					setModelHtmlAttribute( writer, root.getChild( 0 ), 'htmlAttributes', 'attributes', {
-						'data-foo': 'bar'
-					} );
-				} );
-=======
 				htmlSupport.removeModelHtmlAttributes( 'h3', 'data-bar', root.getChild( 0 ) );
->>>>>>> 8ef499a0
 
 				expect( getModelDataWithAttributes( model, { withoutSelection: true } ) ).to.deep.equal( {
 					data: '<htmlH3 htmlAttributes="(1)">foobar</htmlH3>',
@@ -789,21 +664,9 @@
 					'</h1>'
 				);
 
-<<<<<<< HEAD
-				model.change( writer => {
-					setModelHtmlAttribute( writer, root.getChild( 0 ), 'htmlAttributes', 'classes', [ 'foo' ] );
-					setModelHtmlAttribute( writer, root.getChild( 0 ), 'htmlAttributes', 'styles', {
-						'background-color': 'blue'
-					} );
-					setModelHtmlAttribute( writer, root.getChild( 0 ), 'htmlAttributes', 'attributes', {
-						'data-foo': 'bar'
-					} );
-				} );
-=======
 				htmlSupport.removeModelHtmlClass( 'h1', 'bar', root.getChild( 0 ) );
 				htmlSupport.removeModelHtmlStyles( 'h1', 'color', root.getChild( 0 ) );
 				htmlSupport.removeModelHtmlAttributes( 'h1', 'data-bar', root.getChild( 0 ) );
->>>>>>> 8ef499a0
 
 				expect( getModelDataWithAttributes( model, { withoutSelection: true } ) ).to.deep.equal( {
 					data: '<htmlH1 htmlAttributes="(1)">foobar</htmlH1>',
@@ -838,13 +701,6 @@
 					'</h1>'
 				);
 
-<<<<<<< HEAD
-				model.change( writer => {
-					setModelHtmlAttribute( writer, root.getChild( 0 ), 'htmlAttributes', 'classes', null );
-					setModelHtmlAttribute( writer, root.getChild( 0 ), 'htmlAttributes', 'styles', null );
-					setModelHtmlAttribute( writer, root.getChild( 0 ), 'htmlAttributes', 'attributes', null );
-				} );
-=======
 				htmlSupport.removeModelHtmlClass( 'h1', [
 					'foo',
 					'bar'
@@ -857,7 +713,6 @@
 					'data-foo',
 					'data-bar'
 				], root.getChild( 0 ) );
->>>>>>> 8ef499a0
 
 				expect( getModelDataWithAttributes( model, { withoutSelection: true } ) ).to.deep.equal( {
 					data: '<htmlH1>foobar</htmlH1>',
