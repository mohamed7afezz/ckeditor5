--- conflicted
+++ resolved
@@ -91,11 +91,7 @@
 export function viewToAttributeInlineConverter( { view: viewName, model: attributeKey }, dataFilter ) {
 	return dispatcher => {
 		dispatcher.on( `element:${ viewName }`, ( evt, data, conversionApi ) => {
-<<<<<<< HEAD
-			let viewAttributes = dataFilter._consumeAllowedAttributes( data.viewItem, conversionApi );
-=======
-			const viewAttributes = dataFilter.processViewAttributes( data.viewItem, conversionApi );
->>>>>>> 8bb7f4bb
+			let viewAttributes = dataFilter.processViewAttributes( data.viewItem, conversionApi );
 
 			// Do not apply the attribute if the element itself is already consumed and there are no view attributes to store.
 			if ( !viewAttributes && !conversionApi.consumable.test( data.viewItem, { name: true } ) ) {
