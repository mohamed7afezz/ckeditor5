{
  "name": "@ckeditor/ckeditor5-typing",
  "version": "12.0.2",
  "description": "Typing feature for CKEditor 5.",
  "keywords": [
    "ckeditor",
    "ckeditor5",
    "ckeditor 5",
    "ckeditor5-feature",
    "ckeditor5-plugin"
  ],
  "dependencies": {
<<<<<<< HEAD
    "@ckeditor/ckeditor5-core": "^12.1.0",
    "@ckeditor/ckeditor5-engine": "^13.1.0",
    "@ckeditor/ckeditor5-mention": "^10.0.0",
    "@ckeditor/ckeditor5-utils": "^12.1.0"
=======
    "@ckeditor/ckeditor5-core": "^12.1.1",
    "@ckeditor/ckeditor5-engine": "^13.1.1",
    "@ckeditor/ckeditor5-utils": "^12.1.1"
>>>>>>> 5a79f39b
  },
  "devDependencies": {
    "@ckeditor/ckeditor5-basic-styles": "^11.1.1",
    "@ckeditor/ckeditor5-block-quote": "^11.1.0",
    "@ckeditor/ckeditor5-editor-classic": "^12.1.1",
    "@ckeditor/ckeditor5-enter": "^11.0.2",
    "@ckeditor/ckeditor5-essentials": "^11.0.2",
    "@ckeditor/ckeditor5-heading": "^11.0.2",
    "@ckeditor/ckeditor5-image": "^13.1.0",
    "@ckeditor/ckeditor5-link": "^11.0.2",
    "@ckeditor/ckeditor5-list": "^12.0.2",
    "@ckeditor/ckeditor5-paragraph": "^11.0.2",
    "@ckeditor/ckeditor5-undo": "^11.0.2",
    "eslint": "^5.5.0",
    "eslint-config-ckeditor5": "^1.0.11",
    "husky": "^1.3.1",
    "lint-staged": "^7.0.0"
  },
  "engines": {
    "node": ">=8.0.0",
    "npm": ">=5.7.1"
  },
  "author": "CKSource (http://cksource.com/)",
  "license": "GPL-2.0-or-later",
  "homepage": "https://ckeditor.com/ckeditor-5",
  "bugs": "https://github.com/ckeditor/ckeditor5-typing/issues",
  "repository": {
    "type": "git",
    "url": "https://github.com/ckeditor/ckeditor5-typing.git"
  },
  "files": [
    "lang",
    "src",
    "theme"
  ],
  "scripts": {
    "lint": "eslint --quiet '**/*.js'"
  },
  "lint-staged": {
    "**/*.js": [
      "eslint --quiet"
    ]
  },
  "eslintIgnore": [
    "src/lib/**",
    "packages/**"
  ],
  "husky": {
    "hooks": {
      "pre-commit": "lint-staged"
    }
  }
}<|MERGE_RESOLUTION|>--- conflicted
+++ resolved
@@ -10,16 +10,10 @@
     "ckeditor5-plugin"
   ],
   "dependencies": {
-<<<<<<< HEAD
-    "@ckeditor/ckeditor5-core": "^12.1.0",
-    "@ckeditor/ckeditor5-engine": "^13.1.0",
-    "@ckeditor/ckeditor5-mention": "^10.0.0",
-    "@ckeditor/ckeditor5-utils": "^12.1.0"
-=======
     "@ckeditor/ckeditor5-core": "^12.1.1",
     "@ckeditor/ckeditor5-engine": "^13.1.1",
+    "@ckeditor/ckeditor5-mention": "^11.0.0",
     "@ckeditor/ckeditor5-utils": "^12.1.1"
->>>>>>> 5a79f39b
   },
   "devDependencies": {
     "@ckeditor/ckeditor5-basic-styles": "^11.1.1",
