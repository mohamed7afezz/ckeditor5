--- conflicted
+++ resolved
@@ -111,13 +111,8 @@
 		it( 'should add #formView to the #_balloon and attach the #_balloon to the link element when collapsed selection is inside ' +
 			'that link',
 		() => {
-<<<<<<< HEAD
 			setModelData( editor.model, '<paragraph><$text linkHref="url">f[]oo</$text></paragraph>' );
-			const linkElement = editorElement.querySelector( 'a' );
-=======
-			setModelData( editor.document, '<paragraph><$text linkHref="url">f[]oo</$text></paragraph>' );
 			const linkElement = editor.editing.view.getDomRoot().querySelector( 'a' );
->>>>>>> 20d57463
 
 			linkFeature._showPanel();
 
