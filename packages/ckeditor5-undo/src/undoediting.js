--- conflicted
+++ resolved
@@ -1,9 +1,5 @@
 /**
-<<<<<<< HEAD
- * @license Copyright (c) 2003-2022, CKSource - Frederico Knabben. All rights reserved.
-=======
  * @license Copyright (c) 2003-2022, CKSource Holding sp. z o.o. All rights reserved.
->>>>>>> e391ddb7
  * For licensing, see LICENSE.md or https://ckeditor.com/legal/ckeditor-oss-license
  */
 
@@ -91,29 +87,25 @@
 
 			const isRedoBatch = this._redoCommand._createdBatches.has( batch );
 			const isUndoBatch = this._undoCommand._createdBatches.has( batch );
-			const wasProcessed = this._batchRegistry.has( batch );
+			const isRegisteredBatch = this._batchRegistry.has( batch );
 
-			// Skip the batch if it was already processed.
-			if ( wasProcessed ) {
+			// If changes are not a part of a batch or this is not a new batch, omit those changes.
+			if ( isRegisteredBatch || ( batch.type == 'transparent' && !isRedoBatch && !isUndoBatch ) ) {
 				return;
+			} else {
+				if ( isRedoBatch ) {
+					// If this batch comes from `redoCommand`, add it to `undoCommand` stack.
+					this._undoCommand.addBatch( batch );
+				} else if ( !isUndoBatch ) {
+					// A default batch - these are new changes in the document, not introduced by undo feature.
+					// Add them to `undoCommand` stack and clear `redoCommand` stack.
+					this._undoCommand.addBatch( batch );
+					this._redoCommand.clearStack();
+				}
 			}
 
 			// Add the batch to the registry so it will not be processed again.
 			this._batchRegistry.add( batch );
-
-			if ( !batch.isUndoable ) {
-				return;
-			}
-
-			if ( isRedoBatch ) {
-				// If this batch comes from `redoCommand`, add it to `undoCommand` stack.
-				this._undoCommand.addBatch( batch );
-			} else if ( !isUndoBatch ) {
-				// If the batch neither comes from `redoCommand` or `undoCommand` then this is a new, regular batch.
-				// Add the batch to the `undoCommand` stack and clear `redoCommand` stack.
-				this._undoCommand.addBatch( batch );
-				this._redoCommand.clearStack();
-			}
 		}, { priority: 'highest' } );
 
 		this.listenTo( this._undoCommand, 'revert', ( evt, undoneBatch, undoingBatch ) => {
