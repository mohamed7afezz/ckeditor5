--- conflicted
+++ resolved
@@ -124,12 +124,8 @@
     "stylelint-config-ckeditor5": "^4.0.0",
     "svgo": "^2.2.2",
     "terser-webpack-plugin": "^4.2.3",
-<<<<<<< HEAD
+    "ts-loader": "^9.3.0",
     "umberto": "^2.1.4",
-=======
-    "ts-loader": "^9.3.0",
-    "umberto": "^2.1.3",
->>>>>>> efba6e1c
     "upath": "^2.0.0",
     "wait-on": "^5.2.1",
     "webpack": "^5.58.1",
